from __future__ import annotations

import re
from typing import Optional
from urllib import parse

import requests
import requests.packages
from bs4 import BeautifulSoup

<<<<<<< HEAD
from notion_df.contents import BlockContents, Heading1BlockContents, Heading2BlockContents, \
    Heading3BlockContents, ParagraphBlockContents
from notion_df.object.rich_text import RichText
=======
from notion_df.object.constant import BlockColor
from notion_df.object.data import Heading1BlockValue, ParagraphBlockValue, \
    Heading2BlockValue, Heading3BlockValue, \
    BlockValue
from notion_df.object.misc import Annotations
from notion_df.object.rich_text import RichText, TextSpan
>>>>>>> c886b981

# noinspection PyUnresolvedReferences
# disable SSLError(1, '[SSL: DH_KEY_TOO_SMALL] dh key too small (_ssl.c:997)') error for yes24.com
requests.packages.urllib3.util.ssl_.DEFAULT_CIPHERS = 'ALL:@SECLEVEL=1'


def get_yes24_detail_page_url(book_name: str) -> Optional[str]:
    if not book_name:
        return
    book_name = ''.join(filter(lambda x: str.isalnum(x) or x == ' ', book_name))
    book_name_encoded = parse.quote_plus(book_name, encoding='euc-kr')
    url_main_page = 'https://www.yes24.com'
    url = f"https://www.yes24.com/searchcorner/Search?keywordAd=&keyword=&domain=BOOK&" \
          f"qdomain=%c5%eb%c7%d5%b0%cb%bb%f6&query={book_name_encoded}"

    response = requests.get(url)
    soup = BeautifulSoup(response.text, 'html5lib')

    tag_book = '#yesSchList > li:nth-child(1) > div > ' \
               'div.item_info > div.info_row.info_name > a.gd_name'
    book = soup.select_one(tag_book)

    try:
        url_part = book.attrs['href']
        if 'yes24' not in url_part:
            url = url_main_page + url_part
        else:
            url = url_part
    except (ValueError, AttributeError):
        return
    if '?OzSrank=1' in url:
        url = url[0:-len('?OzSrank=1')]
    return url


class Yes24ScrapResult:
    def __init__(self, detail_page_soup: BeautifulSoup):
        self.soup = detail_page_soup

    @classmethod
    def scrap(cls, detail_page_url: str) -> Yes24ScrapResult:
        response = requests.get(detail_page_url)
        return cls(BeautifulSoup(response.text, 'html5lib'))

    def get_true_name(self) -> Optional[str]:
        tag_name = '#yDetailTopWrap > div.topColRgt > div.gd_infoTop > div > h2'
        try:
            name = self.soup.select_one(tag_name).text.strip()
            for char in '?!"':
                name = name.replace(char, '')
            return name
        except AttributeError:
            pass

    def get_sub_name(self) -> Optional[str]:
        tag_sub_name = '#yDetailTopWrap > div.topColRgt > div.gd_infoTop > div > h3'
        try:
            return self.soup.select_one(tag_sub_name).text.strip()
        except AttributeError:
            pass

    def get_author(self) -> Optional[str]:
        tag_author = '#yDetailTopWrap > div.topColRgt > div.gd_infoTop > ' \
                     'span.gd_pubArea > span.gd_auth > a'
        try:
            return self.soup.select_one(tag_author).text.strip()
        except AttributeError:
            pass

        tag_author2 = '#yDetailTopWrap > div.topColRgt > div.gd_infoTop > ' \
                      'span.gd_pubArea > span.gd_auth'
        try:
            author_raw = self.soup.select_one(tag_author2).text.strip()
            return author_raw.strip('\n').strip().replace(' 저', '')
        except AttributeError:
            pass

    def get_publisher(self) -> Optional[str]:
        tag_publisher = '#yDetailTopWrap > div.topColRgt > div.gd_infoTop > ' \
                        'span.gd_pubArea > span.gd_pub > a'
        try:
            return self.soup.select_one(tag_publisher).text.strip()
        except AttributeError:
            pass

    def get_page_count(self) -> Optional[int]:
        tag_page = '#infoset_specific > div.infoSetCont_wrap > div > table > ' \
                   'tbody > tr:nth-child(2) > td'
        try:
            page_count_plus_etc = self.soup.select_one(tag_page).text
            if '쪽' in page_count_plus_etc and '확인' not in page_count_plus_etc:
                page_count_str = page_count_plus_etc.split('|')[0].strip()
                return int(''.join([char for char in page_count_str if char.isnumeric()]))
        except AttributeError:
            pass

    def get_cover_image_url(self) -> Optional[str]:
        tag_cover_image = '#yDetailTopWrap > div.topColLft > div.gd_imgArea > ' \
                          'span > em > img'
        try:
            cover_image = str(self.soup.select_one(tag_cover_image))
            if 'src' in cover_image:
                return cover_image.split('src="')[-1].split('"/>')[0].strip()
        except AttributeError:
            pass

    def get_contents(self) -> list[str]:
        tag_contents = '#infoset_toc > div.infoSetCont_wrap > div.infoWrap_txt'
        try:
            contents_html = self.soup.select_one(tag_contents).text
            return parse_contents(contents_html)
        except AttributeError:
            return []


def generate_tags(origin: set[str]) -> set[str]:
    origin.update(char.replace('<', '</') for char in origin.copy())
    origin.update(char.replace('>', '/>') for char in origin.copy())
    origin.update(char.upper() for char in origin.copy())
    return origin


CHARS_TO_DELETE = generate_tags({'<b>', '<strong>', r'\t', '__'})
CHARS_TO_SPLIT = generate_tags({'<br>', '\n',
                                # '|',
                                })
CHARS_TO_STRIP = generate_tags({'"', "'", ' ', '·'})
CHARS_TO_LSTRIP = generate_tags({'?'})
MAX_LINE_LENGTH = 2000  # due to Notion API


def parse_contents(contents_html: str):
    filtered = contents_html
    for char in CHARS_TO_DELETE:
        filtered = filtered.replace(char, ' ')
        filtered = filtered.strip()

    splited = [filtered]
    for char in CHARS_TO_SPLIT:
        prev = splited
        splited = []
        for line in prev:
            splited.extend(line.split(char))

    striped = []
    for line in splited:
        for char in CHARS_TO_STRIP:
            line = line.strip(char)
        for char in CHARS_TO_LSTRIP:
            line = line.lstrip(char)
        line = line.replace(" ", " ")
        if not line.replace(' ', ''):
            continue  # skip totally-blank lines
        striped.append(line)

    sliced = []
    for line in striped:
        line_frags = [line[i:i + MAX_LINE_LENGTH] for i in
                      range(0, len(line), MAX_LINE_LENGTH)]
        sliced.extend(line_frags)
    return sliced


VOLUME_KOR = re.compile(r"\d+권[.:]? ")
VOLUME_ENG = re.compile(r"VOLUME", re.IGNORECASE)

SECTION_KOR = re.compile(r"\d+부[.:]? ")
SECTION_ENG = re.compile(r"PART", re.IGNORECASE)

CHAPTER_KOR = re.compile(r"\d+장[.:]? ")
CHAPTER_ENG = re.compile(r"CHAPTER", re.IGNORECASE)

PASSAGE = re.compile(r"\d+[.:] ")


<<<<<<< HEAD
def get_block_value_of_contents_line(contents_line: str) -> BlockContents:
    rich_text = RichText.from_plain_text(contents_line)

=======
def get_block_value_of_contents_line(contents_line: str) -> BlockValue:
    rich_text = RichText([
        TextSpan(contents_line, annotations=Annotations(color=BlockColor.BROWN))
    ])
>>>>>>> c886b981
    if VOLUME_KOR.findall(contents_line) or VOLUME_ENG.findall(contents_line):
        return Heading1BlockContents(rich_text, False)
    if SECTION_KOR.findall(contents_line) or SECTION_ENG.findall(contents_line):
        return Heading2BlockContents(rich_text, False)
    elif CHAPTER_KOR.findall(contents_line) or CHAPTER_ENG.findall(contents_line):
        return Heading3BlockContents(rich_text, False)
    return ParagraphBlockContents(rich_text)


if __name__ == '__main__':
    print(get_yes24_detail_page_url('무깟디마'))<|MERGE_RESOLUTION|>--- conflicted
+++ resolved
@@ -8,18 +8,12 @@
 import requests.packages
 from bs4 import BeautifulSoup
 
-<<<<<<< HEAD
-from notion_df.contents import BlockContents, Heading1BlockContents, Heading2BlockContents, \
+from notion_df.contents import BlockContents, Heading1BlockContents, \
+    Heading2BlockContents, \
     Heading3BlockContents, ParagraphBlockContents
-from notion_df.object.rich_text import RichText
-=======
 from notion_df.object.constant import BlockColor
-from notion_df.object.data import Heading1BlockValue, ParagraphBlockValue, \
-    Heading2BlockValue, Heading3BlockValue, \
-    BlockValue
 from notion_df.object.misc import Annotations
 from notion_df.object.rich_text import RichText, TextSpan
->>>>>>> c886b981
 
 # noinspection PyUnresolvedReferences
 # disable SSLError(1, '[SSL: DH_KEY_TOO_SMALL] dh key too small (_ssl.c:997)') error for yes24.com
@@ -195,16 +189,10 @@
 PASSAGE = re.compile(r"\d+[.:] ")
 
 
-<<<<<<< HEAD
 def get_block_value_of_contents_line(contents_line: str) -> BlockContents:
-    rich_text = RichText.from_plain_text(contents_line)
-
-=======
-def get_block_value_of_contents_line(contents_line: str) -> BlockValue:
     rich_text = RichText([
         TextSpan(contents_line, annotations=Annotations(color=BlockColor.BROWN))
     ])
->>>>>>> c886b981
     if VOLUME_KOR.findall(contents_line) or VOLUME_ENG.findall(contents_line):
         return Heading1BlockContents(rich_text, False)
     if SECTION_KOR.findall(contents_line) or SECTION_ENG.findall(contents_line):
