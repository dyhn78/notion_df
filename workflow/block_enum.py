from __future__ import annotations

import re
from enum import Enum
from typing import Optional

from notion_df.core.entity import Entity
from notion_df.entity import Database, Page
from notion_df.object.contents import DatabaseContents
from notion_df.object.misc import Emoji
from notion_df.object.rich_text import RichText, TextSpan
from notion_df.util.uuid_util import get_page_or_database_id, get_page_or_database_url
from workflow.emoji_code import EmojiCode

SCHEDULE = "일정"
START = "시작"
PROGRESS = "진도"

_id_to_member = {}


class DatabaseEnum(Enum):
    event_db = ('일과', 'c8d46c01d6c941a9bf8df5d115a05f03', EmojiCode.BLUE_CIRCLE)
    journal_db = ('정향', 'addc94642ee74825bd31109f4fd1c9ee', EmojiCode.BLUE_HEART)
    thread_db = ('바탕', 'fa7d93f6fbd341f089b185745c834811', EmojiCode.GREEN_CIRCLE)
    idea_db = ('꼭지', '52d387ea0aaa470cb69332708c61b34d', EmojiCode.GREEN_HEART)
    issue_db = ('줄기', 'e8782fe4e1a34c9d846d57b01a370327', EmojiCode.YELLOW_CIRCLE)
    reading_db = ('읽기', 'c326f77425a0446a8aa309478767c85b', EmojiCode.YELLOW_HEART)
    summit_db = ('분야', 'eb2f09a1de41412e8b2357bc04f26e74', EmojiCode.RED_CIRCLE)
    gist_db = ('요점', '2c5411ba6a0f43a0a8aa06295751e37a', EmojiCode.RED_HEART)
    datei_db = ('일간', '961d1ca0a3d24a46b838ba85e710f18d', EmojiCode.PURPLE_CIRCLE)
    weeki_db = ('주간', 'd020b399cf5947a59d11a0b9e0ea45d0', EmojiCode.PURPLE_HEART)

    depr_event_db = ('일지', 'c226cffe6cf84ab996bbc384bf26bf1d', EmojiCode.ORANGE_CIRCLE)
    depr_writing_db = ('표현', '069bbebd632f4a6ea3044575a064cf0f', EmojiCode.BLACK_HEART)
    depr_stream_db = ('전개', '9f21ad86079d4caaa7ed9461a7f37288', EmojiCode.RED_HEART)
    depr_subject_db = ('담론', 'eca1ba6d4831459ca8becc283f1f8c4e', EmojiCode.PURPLE_HEART)
    depr_people_db = ('인물', '3c08cdba5a044e9c9b7e31ee8509f506', EmojiCode.BLACK_HEART)
    depr_channel_db = ('채널', '2d3f4ea770854b8e9e30abecd4d31a86', EmojiCode.BLACK_HEART)
    depr_location_db = ('장소', '920e2e10225d450d8bb084697f6d0fc6', EmojiCode.BLACK_HEART)
    depr_theme_db = ('주제 -220222', '5464267393e940a58e3f10db306bf3e4', EmojiCode.BLACK_HEART)

    def __init__(self, title: str, id_or_url: str, prefix: str):
        self._value_ = self._name_
        self.title = title
        self.id = get_page_or_database_id(id_or_url)
        self.url = get_page_or_database_url(id_or_url, 'dyhn')
        self.prefix = prefix
        _id_to_member[Database(self.id)] = self
        # noinspection PyStatementEffect
        self.entity

    @property
    def prefix_title(self):
        return self.prefix + self.title

    @property
    def entity(self) -> Database:
        db = Database(self.id)
        if db.latest is None:
            title_span = TextSpan(self.title)
            title_span.plain_text = self.title
            # noinspection PyTypeChecker
            db.latest = DatabaseContents(id=self.id,
                                          parent=None,
                                          created_time=None,
                                          last_edited_time=None,
                                          icon=Emoji(self.prefix),
                                          cover=None,
                                          url=None,
                                          title=RichText([title_span]),
                                          properties=None,
                                          archived=False,
                                          is_inline=False)
        return db

    @classmethod
    def from_entity(cls, entity: Entity) -> Optional[DatabaseEnum]:
        return _id_to_member.get(entity)


def is_template(page: Page) -> bool:
    database = page.contents.parent
    if not database or not isinstance(database, Database):
        return False
<<<<<<< HEAD
    return bool(re.match(f'<{database.contents.title.plain_text}> .*', page.contents.properties.title.plain_text))
=======
    return bool(re.match(f'<{database.get_data().title.plain_text}>.*', page.data.properties.title.plain_text))
>>>>>>> 8fa3fae7
<|MERGE_RESOLUTION|>--- conflicted
+++ resolved
@@ -83,8 +83,4 @@
     database = page.contents.parent
     if not database or not isinstance(database, Database):
         return False
-<<<<<<< HEAD
-    return bool(re.match(f'<{database.contents.title.plain_text}> .*', page.contents.properties.title.plain_text))
-=======
-    return bool(re.match(f'<{database.get_data().title.plain_text}>.*', page.data.properties.title.plain_text))
->>>>>>> 8fa3fae7
+    return bool(re.match(f'<{database.contents.title.plain_text}>.*', page.contents.properties.title.plain_text))