from __future__ import annotations

import datetime as dt
import re
from abc import ABCMeta
from typing import Iterable, Optional, Any, Literal

from loguru import logger

from notion_df.core.collection import Paginator
from notion_df.entity import Page, Database
from notion_df.object.filter import created_time_filter
from notion_df.object.rich_text import TextSpan, RichText
from notion_df.property import RelationProperty, TitleProperty, PageProperties, \
    DateFormulaPropertyKey, \
    DateProperty, CheckboxFormulaProperty, RichTextProperty, SelectProperty, \
    RelationPagePropertyValue
<<<<<<< HEAD
from notion_df.core.definition import repr_object
from workflow.block_enum import DatabaseEnum, SCHEDULE, START, PROGRESS
=======
from notion_df.util.misc import repr_object
from workflow.block_enum import DatabaseEnum, schedule, start, progress
>>>>>>> f119d93b
from workflow.core.action import SequentialAction, Action
from workflow.emoji_code import EmojiCode

korean_weekday = '월화수목금토일'

record_datetime_auto_prop = DateFormulaPropertyKey(EmojiCode.TIMER + '일시')
record_timestr_prop = RichTextProperty(EmojiCode.CALENDAR + '시간')
datei_to_weeki_prop = RelationProperty(DatabaseEnum.weeki_db.prefix_title)
datei_date_prop = DateProperty(EmojiCode.CALENDAR + '날짜')
weeki_date_range_prop = DateProperty(EmojiCode.BIG_CALENDAR + '날짜 범위')
event_title_prop = TitleProperty(EmojiCode.ORANGE_BOOK + '제목')
event_to_datei_prop = RelationProperty(DatabaseEnum.datei_db.prefix_title)
event_to_stage_prop = RelationProperty(DatabaseEnum.stage_db.prefix_title)
event_to_point_prop = RelationProperty(DatabaseEnum.idea_db.prefix_title)
event_to_issue_prop = RelationProperty(DatabaseEnum.issue_db.prefix_title)
event_to_reading_prop = RelationProperty(DatabaseEnum.reading_db.prefix_title)
event_to_topic_prop = RelationProperty(DatabaseEnum.area_db.prefix_title)
event_to_gist_prop = RelationProperty(DatabaseEnum.gist_db.prefix_title)
journal_kind_prop = record_kind_prop = SelectProperty("📕유형")
record_kind_progress = "🌳진행"
journal_kind_non_datei_list = ["🫐계획", "🍈결산"]
reading_to_main_date_prop = RelationProperty(DatabaseEnum.datei_db.prefix_title)
reading_to_start_date_prop = RelationProperty(DatabaseEnum.datei_db.prefix + start)
reading_to_event_prog_prop = RelationProperty(DatabaseEnum.event_db.prefix + progress)
reading_match_date_by_created_time_prop = CheckboxFormulaProperty(
    EmojiCode.BLACK_NOTEBOOK + '시작일<-생성시간')
status_prop = SelectProperty("📘정리")
status_auto_generated = "⚙️자동"


# TODO
#  - 읽기 - 📕유형 <- 꼭지> 추가 (스펙 논의 필요)
#  - 일간/주간 1년 앞서 자동생성

class MatchActionBase:
    def __init__(self):
        self.date_namespace = DateINamespace()
        self.week_namespace = WeekINamespace()


class MatchAction(Action, metaclass=ABCMeta):
    def __init__(self, base: MatchActionBase):
        self.base = base
        self.date_namespace = base.date_namespace
        self.week_namespace = base.week_namespace


class MatchSequentialAction(MatchAction, SequentialAction, metaclass=ABCMeta):
    pass


WriteTitleT = Literal['if_datei_empty', 'if_separator_exists', 'never']


class MatchRecordDatei(MatchSequentialAction):
    def __init__(self, base: MatchActionBase, record: DatabaseEnum,
                 record_to_datei: str, *,
                 read_datei_from_created_time: bool = True,
                 read_datei_from_title: bool = False,
                 prepend_datei_on_title: bool = False,
                 is_journal: bool = False,
                 ):
        """
        :arg read_datei_from_title: can get the datei from the record title if the current value includes "YYMMDD"
        :arg prepend_datei_on_title: prepend the date string "YYMMDD" to the record title
        """
        super().__init__(base)
        self.record_db = record.entity
        self.record_to_datei = RelationProperty(
            f'{DatabaseEnum.datei_db.prefix}{record_to_datei}')
        self.read_datei_from_created_time = read_datei_from_created_time
        self.read_datei_from_title = read_datei_from_title
        self.prepend_datei_on_title = prepend_datei_on_title
        self.is_journal = is_journal

    def __repr__(self):
        return repr_object(self,
                           record_db_title=self.record_db.data.title,
                           record_to_datei=self.record_to_datei)

    def query(self) -> Paginator[Page]:
        return self.record_db.query(self.record_to_datei.filter.is_empty())

    def process_page(self, record: Page) -> None:
        if record.data.parent != self.record_db:
            return
        if record.data.properties[self.record_to_datei]:
            self.process_if_record_to_datei_not_empty(record)
        else:
            self.process_if_record_to_datei_empty(record)

    def process_if_record_to_datei_not_empty(self, record: Page) -> None:
        datei_list = record.data.properties[self.record_to_datei]
        if (self.prepend_datei_on_title
                and (new_title := self.date_namespace.prepend_date_in_record_title(
                record.retrieve().data.properties.title, datei_list))):
            properties = PageProperties()
            properties[record.data.properties.title_prop] = new_title
            record.update(properties)
            logger.info(f'{record} -> {properties}')

    def process_if_record_to_datei_empty(self, record: Page) -> None:
        if self.is_journal:
            title_plain_text = record.data.properties.title.plain_text
            if (record.data.properties[journal_kind_prop] in journal_kind_non_datei_list):
                return

        if (self.read_datei_from_title
                and (datei := self.date_namespace.get_page_by_record_title(
                    record.data.properties.title.plain_text)) is not None):
            self._update_page(record, PageProperties({
                self.record_to_datei: self.record_to_datei.page_value([datei]),
            }))
            return

        if not self.read_datei_from_created_time:
            return
        record_created_date = get_record_created_date(record)
        datei = self.date_namespace.get_page_by_date(record_created_date)
        properties: PageProperties[RelationPagePropertyValue | RichText] = \
            PageProperties({
                self.record_to_datei: self.record_to_datei.page_value([datei]),
            })
        if self.prepend_datei_on_title and (new_title := self.date_namespace.prepend_date_in_record_title(
                record.retrieve().data.properties.title, [datei])):
            properties[record.data.properties.title_prop] = new_title
        self._update_page(record, properties)

    def _update_page(self, record: Page, record_properties: PageProperties) -> None:
        if not record_properties:
            return
        # final check if the property value is filled in the meantime
        if record.retrieve().data.properties[self.record_to_datei]:
            logger.info(f'{record} -> Skipped')
            return
        record.update(record_properties)
        logger.info(f'{record} -> {record_properties}')


class MatchRecordDateiSchedule(MatchSequentialAction):
    def __init__(self, base: MatchActionBase, record: DatabaseEnum):
        super().__init__(base)
        self.record_db = record.entity
        self.record_to_datei_prop = RelationProperty(DatabaseEnum.datei_db.prefix_title)
        self.record_to_datei_sch_prop = RelationProperty(f"{DatabaseEnum.datei_db.prefix}{schedule}")

    def __repr__(self):
        return repr_object(self, record_db=self.record_db)

    def query(self) -> Iterable[Page]:
        return self.record_db.query(self.record_to_datei_sch_prop.filter.is_not_empty())

    def process_page(self, record: Page) -> Any:
        if not (record.data.parent == self.record_db):
            return
        record_datei = record.data.properties[self.record_to_datei_prop]
        record_datei_new = record_datei + record.data.properties[self.record_to_datei_sch_prop]
        if record_datei == record_datei_new:
            logger.info(f'{record} : Skipped')
            return
        record.update(PageProperties({
            self.record_to_datei_prop: record_datei_new
        }))


class MatchReadingStartDatei(MatchSequentialAction):
    def __init__(self, base: MatchActionBase):
        super().__init__(base)
        self.reading_db = DatabaseEnum.reading_db.entity
        self.event_db = DatabaseEnum.event_db.entity

    def query(self) -> Paginator[Page]:
        return self.reading_db.query(
            reading_to_start_date_prop.filter.is_empty() & (
                    reading_to_event_prog_prop.filter.is_not_empty()
                    | reading_to_main_date_prop.filter.is_not_empty()
                    | reading_match_date_by_created_time_prop.filter.is_not_empty()
            )
        )

    def process_page(self, reading: Page) -> None:
        if not (reading.data.parent == self.reading_db
                and not reading.data.properties[reading_to_start_date_prop]):
            return

        datei = self.find_datei(reading)
        if not datei:
            logger.info(f'{reading} : Skipped')
            return
        # final check if the property value is filled in the meantime
        if reading.retrieve().data.properties[reading_to_start_date_prop]:
            logger.info(f'{reading} : Skipped')
            return
        reading.update(PageProperties({
            reading_to_start_date_prop: reading_to_start_date_prop.page_value([datei])
        }))
        logger.info(f'{reading} - {reading_to_main_date_prop.name} : {datei}')

    def find_datei(self, reading: Page) -> Optional[Page]:
        def get_reading_event_dates() -> Iterable[Page]:
            reading_event_progs = reading.data.properties[reading_to_event_prog_prop]
            # TODO: RollupPagePropertyValue 구현 후 이곳을 간소화
            for event in reading_event_progs:
                if not (date_list := event.data.properties[event_to_datei_prop]):
                    continue
                date = date_list[0]
                if date.data.properties[datei_date_prop] is None:
                    continue
                yield date

        # ignore reading_main_date := reading.data.properties[reading_to_main_date_prop]
        if reading_event_dateis := {*get_reading_event_dates()}:
            return get_earliest_date(reading_event_dateis)
        if (datei_by_title := self.date_namespace.get_page_by_record_title(
                reading.data.properties.title.plain_text)) is not None:
            return datei_by_title
        if reading.data.properties[reading_match_date_by_created_time_prop]:
            reading_created_date = get_record_created_date(reading)
            return self.date_namespace.get_page_by_date(reading_created_date)


class MatchRecordTimestr(MatchSequentialAction):
    def __init__(self, base: MatchActionBase, record: DatabaseEnum,
                 record_to_date: str):
        super().__init__(base)
        self.record_db = Database(record.id)
        self.record_to_datei = RelationProperty(
            DatabaseEnum.datei_db.prefix + record_to_date)

    def __repr__(self):
        return repr_object(self,
                           record_db=self.record_db,
                           record_to_datei=self.record_to_datei)

    def query(self) -> Iterable[Page]:
        # since the benefits are concentrated on near present days,
        # we could easily limit query() with today without lamentations
        return self.record_db.query(record_timestr_prop.filter.is_empty()
                                    & created_time_filter.equals(dt.date.today()))

    def will_process(self, record: Page) -> bool:
        if not (record.data.parent == self.record_db and not record.data.properties[
            record_timestr_prop]):
            return False
        try:
            record_date = record.data.properties[self.record_to_datei][0]
        except IndexError:
            return True
        record_date_range = record_date.data.properties[datei_date_prop]
        if record_date_range is None:
            return False
        record_date = record_date.data.properties[datei_date_prop].start
        return record.data.created_time.date() == record_date

    def process_page(self, record: Page) -> None:
        if not self.will_process(record):
            return
        timestr = record.data.created_time.strftime('%H:%M')
        if record.retrieve().data.properties[record_timestr_prop]:
            logger.info(f'{record} : Skipped')
            return
        record.update(PageProperties({
            record_timestr_prop: record_timestr_prop.page_value([TextSpan(timestr)])}))
        logger.info(f'{record} : {timestr}')


class MatchRecordWeekiByDatei(MatchSequentialAction):
    def __init__(self, base: MatchActionBase, record_db_enum: DatabaseEnum,
                 record_to_week: str, record_to_date: str):
        super().__init__(base)
        self.record_db = record_db_enum.entity
        self.record_db_title = self.record_db.data.title = record_db_enum.title
        self.record_to_weeki = RelationProperty(
            f'{DatabaseEnum.weeki_db.prefix}{record_to_week}')
        self.record_to_datei = RelationProperty(
            f'{DatabaseEnum.datei_db.prefix}{record_to_date}')

    def __repr__(self):
        return repr_object(self,
                           record_db_title=self.record_db_title,
                           record_to_weeki=self.record_to_weeki,
                           record_to_datei=self.record_to_datei)

    def query(self) -> Paginator[Page]:
        return self.record_db.query(
            self.record_to_weeki.filter.is_empty() & self.record_to_datei.filter.is_not_empty())

    def process_page(self, record: Page) -> None:
        if not (record.data.parent == self.record_db and record.data.properties[
            self.record_to_datei]):
            return

        new_record_weeks = self.record_to_weeki.page_value()
        for record_date in record.data.properties[self.record_to_datei]:
            if not record_date.data:
                record_date.retrieve()
            try:
                new_record_weeks.append(
                    record_date.data.properties[datei_to_weeki_prop][0])
            except IndexError:
                pass  # TODO: add warning

        # final check if the property value is filled or changed in the meantime
        prev_record_weeks = record.data.properties[self.record_to_weeki]
        if set(prev_record_weeks) == set(new_record_weeks):
            logger.info(f'{record} : Skipped')
            return

        curr_record_weeks = record.retrieve().data.properties[self.record_to_weeki]
        if ((set(prev_record_weeks) != set(curr_record_weeks))
                or (set(curr_record_weeks) == set(new_record_weeks))):
            logger.info(f'{record} : Skipped')
            return
        record.update(PageProperties({self.record_to_weeki: new_record_weeks}))
        logger.info(f'{record} : {list(new_record_weeks)}')
        return


class MatchDatei(MatchSequentialAction):
    def __init__(self, base: MatchActionBase):
        super().__init__(base)
        self.date_db = DatabaseEnum.datei_db.entity

    def __repr__(self):
        return repr_object(self)

    def query(self) -> Paginator[Page]:
        return self.date_db.query(datei_date_prop.filter.is_empty()
                                  or datei_to_weeki_prop.filter.is_empty())

    def process_page(self, datei: Page) -> None:
        if not (datei.data.parent == self.date_db):
            return
        if not datei.data.properties[datei_date_prop]:
            self.match_date(datei)
        if not datei.data.properties[datei_to_weeki_prop]:
            self.match_weeki(datei)

    def match_date(self, datei: Page) -> None:
        date = self.date_namespace.get_date_of_title(
            datei.data.properties.title.plain_text)
        datei.update(PageProperties({datei_date_prop: datei_date_prop.page_value(start=date, end=None)}))
        logger.info(f'{datei} -> {date}')

    def match_weeki(self, datei: Page) -> None:
        date = datei.data.properties[datei_date_prop].start
        weeki = self.week_namespace.get_page_by_date(date)
        if datei.retrieve().data.properties[datei_to_weeki_prop]:
            return
        datei.update(
            PageProperties({datei_to_weeki_prop: datei_to_weeki_prop.page_value([weeki])}))
        logger.info(f'{datei} -> {weeki}')


class MatchEventProgress(MatchSequentialAction):
    event_db = DatabaseEnum.event_db.entity

    def __init__(self, base: MatchActionBase, target_db: DatabaseEnum):
        super().__init__(base)
        self.target_db = target_db
        self.event_to_target_prop = RelationProperty(target_db.prefix_title)
        self.event_to_target_prog_prop = RelationProperty(target_db.prefix + progress)

    def __repr__(self):
        return repr_object(self,
                           target_db=self.target_db)

    def query(self) -> Iterable[Page]:
        return self.event_db.query(
            filter=(self.event_to_target_prop.filter.is_not_empty()
                    & self.event_to_target_prog_prop.filter.is_empty()))

    def process_page(self, event: Page) -> Any:
        if event.data.parent != self.event_db:
            return
        self.process_page_forward(event)
        self.process_page_backward(event)

    def process_page_forward(self, event: Page) -> Any:
        if event.data.properties[self.event_to_target_prog_prop]:
            logger.info(
                f'{event} : Forward Skipped - {self.event_to_target_prog_prop.name} not empty')
            return
        if event.data.properties[status_prop] == status_auto_generated:
            logger.info(
                f'{event} : Forward Skipped - {status_prop.name} == {status_auto_generated}'
            )

        # TODO: more edge case handling
        if not (len(target_list := event.data.properties[
            self.event_to_target_prop]) == 1
                and sum([len(event.data.properties[prop]) for prop in [
                    event_to_topic_prop, event_to_gist_prop,
                    event_to_issue_prop, event_to_reading_prop,
                    event_to_stage_prop, event_to_point_prop
                ]]) == 1):
            logger.info(f'{event} : Forward Skipped')
            return
        event.update(properties=PageProperties({
            self.event_to_target_prog_prop: target_list
        }))

    def process_page_backward(self, event: Page) -> Any:
        event_readings = event.data.properties[self.event_to_target_prop]
        event_readings_new = event_readings + event.data.properties[
            self.event_to_target_prog_prop]
        if event_readings == event_readings_new:
            logger.info(f'{event} : Backward Skipped')
            return
        event.update(PageProperties({
            self.event_to_target_prop: event_readings_new
        }))


class DatabaseNamespace(metaclass=ABCMeta):
    def __init__(self, database: DatabaseEnum, title_prop: str):
        self.database = database.entity
        self.title_prop = TitleProperty(title_prop)
        self.pages_by_title_plain_text: dict[str, Page] = {}

    def get_page_by_title(self, title_plain_text: str) -> Optional[Page]:
        if page := self.pages_by_title_plain_text.get(title_plain_text):
            return page
        page_list = self.database.query(
            self.title_prop.filter.equals(title_plain_text))
        if not page_list:
            return
        page = page_list[0]
        self.pages_by_title_plain_text[page.data.properties.title.plain_text] = page
        return page


class DateINamespace(DatabaseNamespace):
    def __init__(self):
        super().__init__(DatabaseEnum.datei_db, EmojiCode.GREEN_BOOK + '제목')

    def get_page_by_date(self, date: dt.date) -> Page:
        day_name = korean_weekday[date.weekday()] + '요일'
        title_plain_text = f'{date.strftime("%y%m%d")} {day_name}'
        return self.get_page_by_title(title_plain_text) or self.create_page(
            title_plain_text, date)

    def get_page_by_record_title(self, title_plain_text: str) -> Optional[Page]:
        date = self.get_date_of_title(title_plain_text)
        if date is None:
            return
        return self.get_page_by_date(date)

    def create_page(self, title_plain_text: str, date: dt.date) -> Page:
        page = self.database.create_child_page(PageProperties({
            self.title_prop: self.title_prop.page_value.from_plain_text(
                title_plain_text),
            datei_date_prop: datei_date_prop.page_value(start=date, end=None)
        }))
        self.pages_by_title_plain_text[page.data.properties.title.plain_text] = page
        return page

    _getter_pattern = re.compile(r'(\d{2})(\d{2})(\d{2}).*')
    _getter_pattern_2 = re.compile(r'(\d{2})(\d{2})(\d{2})[|]')
    _checker_pattern = _getter_pattern

    @classmethod
    def strf_date(cls, datei: Page) -> str:
        return datei.data.properties[datei_date_prop].start.strftime("%y%m%d")

    @classmethod
    def get_date_of_title(cls, title_plain_text: str) -> Optional[dt.date]:
        match = cls._getter_pattern.match(
            title_plain_text) or cls._getter_pattern_2.search(title_plain_text)
        return cls._parse_date_match(match)

    @classmethod
    def _check_date_in_record_title(cls, title_plain_text: str, dates: list[dt.date]) -> bool:
        match = cls._checker_pattern.search(title_plain_text)
        date_in_record_title = cls._parse_date_match(match)
        return date_in_record_title in dates

    @classmethod
    def _parse_date_match(cls, match: Optional[re.Match[str]]) -> Optional[dt.date]:
        if not match:
            return None
        year, month, day = (int(s) for s in match.groups())
        full_year = (2000 if year < 90 else 1900) + year
        try:
            return dt.date(full_year, month, day)
        except ValueError:
            # In case the date is not valid (like '000229' for non-leap year)
            return None

    _digit_pattern = re.compile(r'[\d. -]+')

    @classmethod
    def prepend_date_in_record_title(
            cls, title: RichText, datei_list: Iterable[Page]
    ) -> RichText:
        datei_date_list = [datei.data.properties[datei_date_prop].start
                           for datei in datei_list]

        needs_update = not cls._check_date_in_record_title(title.plain_text, datei_date_list)
        if not needs_update:
            return RichText()

        earliest_datei_date = min(datei_date_list)
        has_separator = '|' in title.plain_text
        needs_separator: bool = not has_separator  # and cls._digit_pattern.match(title.plain_text))
        starts_with_separator = title.plain_text.startswith('|')
        return RichText([TextSpan(
            f"{earliest_datei_date.strftime('%y%m%d')}{'|' if needs_separator else ''}"
            f"{'' if starts_with_separator else ' '}"
            f"{'✨' if not title.plain_text else ''}"),
            *title])


class WeekINamespace(DatabaseNamespace):
    def __init__(self):
        super().__init__(DatabaseEnum.weeki_db, EmojiCode.GREEN_BOOK + '제목')

    def get_page_by_date(self, date: dt.date) -> Page:
        title_plain_text = self._get_first_day_of_week(date).strftime("%y/%U")
        return self.get_page_by_title(title_plain_text) or self.create_page(
            title_plain_text, date)

    def create_page(self, title_plain_text: str, date: dt.date) -> Page:
        page = self.database.create_child_page(PageProperties({
            self.title_prop: self.title_prop.page_value.from_plain_text(
                title_plain_text),
            weeki_date_range_prop: weeki_date_range_prop.page_value(
                start=self._get_first_day_of_week(date),
                end=self._get_last_day_of_week(date))
        }))
        self.pages_by_title_plain_text[page.data.properties.title.plain_text] = page
        return page

    @classmethod
    def _get_first_day_of_week(cls, date: dt.date) -> dt.date:
        # returns the first day (sunday) of the week.
        weekday = (date.weekday() + 1) % 7
        return date + dt.timedelta(days=-weekday)

    @classmethod
    def _get_last_day_of_week(cls, date: dt.date) -> dt.date:
        return cls._get_first_day_of_week(date) + dt.timedelta(days=6)


def get_record_created_date(record: Page) -> dt.date:
    # TODO: '📆일시' parsing 지원
    return (record.data.created_time + dt.timedelta(hours=-5)).date()


def get_earliest_date(datei_it: Iterable[Page]) -> Page:
    """only works for children of `DatabaseEnum.datei_db` or `weeki_db`"""

    def _get_start_date(datei: Page) -> dt.date:
        parent_db = DatabaseEnum.from_entity(datei.data.parent)
        if parent_db == DatabaseEnum.datei_db:
            prop = datei_date_prop
        elif parent_db == DatabaseEnum.weeki_db:
            prop = weeki_date_range_prop
        else:
            raise ValueError(datei)
        return datei.data.properties[prop].start

    return min(datei_it, key=_get_start_date)<|MERGE_RESOLUTION|>--- conflicted
+++ resolved
@@ -15,13 +15,8 @@
     DateFormulaPropertyKey, \
     DateProperty, CheckboxFormulaProperty, RichTextProperty, SelectProperty, \
     RelationPagePropertyValue
-<<<<<<< HEAD
 from notion_df.core.definition import repr_object
 from workflow.block_enum import DatabaseEnum, SCHEDULE, START, PROGRESS
-=======
-from notion_df.util.misc import repr_object
-from workflow.block_enum import DatabaseEnum, schedule, start, progress
->>>>>>> f119d93b
 from workflow.core.action import SequentialAction, Action
 from workflow.emoji_code import EmojiCode
 
@@ -126,7 +121,7 @@
     def process_if_record_to_datei_empty(self, record: Page) -> None:
         if self.is_journal:
             title_plain_text = record.data.properties.title.plain_text
-            if (record.data.properties[journal_kind_prop] in journal_kind_non_datei_list):
+            if record.data.properties[journal_kind_prop] in journal_kind_non_datei_list:
                 return
 
         if (self.read_datei_from_title
