--- conflicted
+++ resolved
@@ -86,17 +86,9 @@
 
     def process_if_record_to_datei_not_empty(self, record: Page) -> None:
         datei_list = record.data.properties[self.record_to_datei]
-<<<<<<< HEAD
-        if (self.prepend_datei_on_title
-                and (new_title := self.date_namespace.prepend_date_in_record_title(
-                record.retrieve().data.properties.title, datei_list))):
-=======
-        for datei in datei_list:
-            datei.get_data()
         if self.prepend_datei_on_title and (new_title := self.date_namespace.prepend_date_in_record_title(
                 record.retrieve().data.properties.title, datei_list,
                 self.get_needs_separator(record))):
->>>>>>> c4aa4c60
             properties = PageProperties()
             properties[record.data.properties.title_prop] = new_title
             record.update(properties)
@@ -128,9 +120,6 @@
             properties[record.data.properties.title_prop] = new_title
         self._update_page(record, properties)
 
-<<<<<<< HEAD
-    def _update_page(self, record: Page, record_properties: PageProperties) -> None:
-=======
     @staticmethod
     def get_needs_separator(record: Page) -> bool:
         if record.data.parent != DatabaseEnum.event_db.entity:
@@ -139,8 +128,7 @@
                 and any([record.data.properties[DatabaseEnum.reading_db.prefix + progress],
                          record.data.properties[DatabaseEnum.issue_db.prefix + progress]]))
 
-    def _update_page(self, record, record_properties: PageProperties) -> None:
->>>>>>> c4aa4c60
+    def _update_page(self, record: Page, record_properties: PageProperties) -> None:
         if not record_properties:
             return
         # final check if the property value is filled in the meantime
