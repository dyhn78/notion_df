from __future__ import annotations

import datetime as dt
import re
from abc import ABCMeta
from typing import Iterable, Optional, Any, Literal

from loguru import logger

from notion_df.core.request import Paginator
from notion_df.entity import Page, Database
from notion_df.object.filter import created_time_filter
from notion_df.object.rich_text import TextSpan, RichText
from notion_df.property import RelationProperty, TitleProperty, PageProperties, \
    DateFormulaPropertyKey, \
    DateProperty, CheckboxFormulaProperty, RichTextProperty, SelectProperty, \
    RelationPagePropertyValue
from notion_df.util.misc import repr_object
from workflow.block_enum import DatabaseEnum, SCHEDULE, START, PROGRESS
from workflow.core.action import SequentialAction, Action
from workflow.emoji_code import EmojiCode

korean_weekday = '월화수목금토일'
WriteTitleT = Literal['if_datei_empty', 'if_separator_exists', 'never']

record_datetime_auto_prop = DateFormulaPropertyKey(EmojiCode.TIMER + '일시')
record_timestr_prop = RichTextProperty(EmojiCode.CALENDAR + '시간')
datei_to_weeki_prop = RelationProperty(DatabaseEnum.weeki_db.prefix_title)
datei_date_prop = DateProperty(EmojiCode.CALENDAR + '날짜')
weeki_date_range_prop = DateProperty(EmojiCode.BIG_CALENDAR + '날짜 범위')
event_title_prop = TitleProperty(EmojiCode.ORANGE_BOOK + '제목')
event_to_datei_prop = RelationProperty(DatabaseEnum.datei_db.prefix_title)
event_to_stage_prop = RelationProperty(DatabaseEnum.thread_db.prefix_title)
event_to_point_prop = RelationProperty(DatabaseEnum.idea_db.prefix_title)
event_to_issue_prop = RelationProperty(DatabaseEnum.issue_db.prefix_title)
event_to_reading_prop = RelationProperty(DatabaseEnum.reading_db.prefix_title)
event_to_topic_prop = RelationProperty(DatabaseEnum.summit_db.prefix_title)
event_to_gist_prop = RelationProperty(DatabaseEnum.gist_db.prefix_title)
topic_base_type_prop = SelectProperty("📕유형")
topic_base_type_progress = "🌳진행"
reading_to_main_date_prop = RelationProperty(DatabaseEnum.datei_db.prefix_title)
reading_to_start_date_prop = RelationProperty(DatabaseEnum.datei_db.prefix + START)
reading_to_event_prog_prop = RelationProperty(DatabaseEnum.event_db.prefix + PROGRESS)
reading_match_date_by_created_time_prop = CheckboxFormulaProperty(
    EmojiCode.BLACK_NOTEBOOK + '시작일<-생성시간')
status_prop = SelectProperty("📘정리")
status_auto_generated = "⚙️자동"



# TODO
#  - 읽기 - 📕유형 <- 꼭지> 추가 (스펙 논의 필요)
#  - 일간/주간 1년 앞서 자동생성

class MatchActionBase:
    def __init__(self):
        self.date_namespace = DateINamespace()
        self.week_namespace = WeekINamespace()


class MatchAction(Action, metaclass=ABCMeta):
    def __init__(self, base: MatchActionBase):
        self.base = base
        self.date_namespace = base.date_namespace
        self.week_namespace = base.week_namespace


class MatchSequentialAction(MatchAction, SequentialAction, metaclass=ABCMeta):
    pass


class MatchRecordDatei(MatchSequentialAction):
    def __init__(self, base: MatchActionBase, record: DatabaseEnum,
                 record_to_datei: str, *,
                 read_title: bool = False,
                 write_title_if_datei_empty: WriteTitleT = 'never'):
        """
        :arg read_title: can get the datei from the record title if the current value includes "YYMMDD"
        :arg write_title_if_datei_empty: prepend the date string "YYMMDD" to the record title
        """
        super().__init__(base)
        self.record_db = record.entity
        self.record_to_datei = RelationProperty(
            f'{DatabaseEnum.datei_db.prefix}{record_to_datei}')
        self.read_title = read_title
        self.write_title_if_datei_empty = write_title_if_datei_empty

    def __repr__(self):
        return repr_object(self,
                           record_db_title=self.record_db.contents.title,
                           record_to_datei=self.record_to_datei)

    def query(self) -> Paginator[Page]:
        return self.record_db.query(self.record_to_datei.filter.is_empty())

    def process_page(self, record: Page) -> None:
        if record.contents.parent != self.record_db:
            return

        if record.contents.properties[self.record_to_datei]:
            self.process_if_record_to_datei_not_empty(record)
        else:
            self.process_if_record_to_datei_empty(record)

    def process_if_record_to_datei_not_empty(self, record: Page) -> None:
        datei_list = record.contents.properties[self.record_to_datei]
        if (new_title := self.date_namespace.prepend_date_in_record_title(
<<<<<<< HEAD
                record.retrieve().contents.properties.title, datei_list, self.write_title)):
=======
                record.retrieve().data.properties.title, datei_list, 'if_datei_empty')):
>>>>>>> 8fa3fae7
            properties = PageProperties()
            properties[record.contents.properties.title_prop] = new_title
            record.update(properties)
            logger.info(f'{record} -> {properties}')

    def process_if_record_to_datei_empty(self, record: Page) -> None:
        if (self.read_title
                and (datei := self.date_namespace.get_page_by_record_title(
                    record.contents.properties.title.plain_text)) is not None):
            self._update_page(record, PageProperties({
                self.record_to_datei: self.record_to_datei.page_value([datei]),
            }))
            return

        record_created_date = get_record_created_date(record)
        datei = self.date_namespace.get_page_by_date(record_created_date)
        properties: PageProperties[RelationPagePropertyValue | RichText] = \
            PageProperties({
                self.record_to_datei: self.record_to_datei.page_value([datei]),
            })
        if (new_title := self.date_namespace.prepend_date_in_record_title(
<<<<<<< HEAD
                record.retrieve().contents.properties.title, [datei], self.write_title)):
            properties[record.contents.properties.title_prop] = new_title
=======
                record.retrieve().data.properties.title, [datei],
                self.write_title_if_datei_empty)):
            properties[record.data.properties.title_prop] = new_title
>>>>>>> 8fa3fae7
        self._update_page(record, properties)

    def _update_page(self, record, record_properties: PageProperties) -> None:
        if not record_properties:
            return
        # final check if the property value is filled in the meantime
        if record.retrieve().contents.properties[self.record_to_datei]:
            logger.info(f'{record} -> Skipped')
            return
        record.update(record_properties)
        logger.info(f'{record} -> {record_properties}')


class MatchRecordDateiSchedule(MatchSequentialAction):
    def __init__(self, base: MatchActionBase, record: DatabaseEnum):
        super().__init__(base)
        self.record_db = record.entity
        self.record_to_datei_prop = RelationProperty(DatabaseEnum.datei_db.prefix_title)
        self.record_to_datei_sch_prop = RelationProperty(f"{DatabaseEnum.datei_db.prefix}{SCHEDULE}")

    def __repr__(self):
        return repr_object(self, record_db=self.record_db)

    def query(self) -> Iterable[Page]:
        return self.record_db.query(self.record_to_datei_sch_prop.filter.is_not_empty())

    def process_page(self, record: Page) -> Any:
        if not (record.contents.parent == self.record_db):
            return
        record_datei = record.contents.properties[self.record_to_datei_prop]
        record_datei_new = record_datei + record.contents.properties[self.record_to_datei_sch_prop]
        if record_datei == record_datei_new:
            logger.info(f'{record} : Skipped')
            return
        record.update(PageProperties({
            self.record_to_datei_prop: record_datei_new
        }))


class MatchReadingStartDatei(MatchSequentialAction):
    def __init__(self, base: MatchActionBase):
        super().__init__(base)
        self.reading_db = DatabaseEnum.reading_db.entity
        self.event_db = DatabaseEnum.event_db.entity

    def query(self) -> Paginator[Page]:
        return self.reading_db.query(
            reading_to_start_date_prop.filter.is_empty() & (
                    reading_to_event_prog_prop.filter.is_not_empty()
                    | reading_to_main_date_prop.filter.is_not_empty()
                    | reading_match_date_by_created_time_prop.filter.is_not_empty()
            )
        )

    def process_page(self, reading: Page) -> None:
        if not (reading.contents.parent == self.reading_db
                and not reading.contents.properties[reading_to_start_date_prop]):
            return

        datei = self.find_datei(reading)
        if not datei:
            logger.info(f'{reading} : Skipped')
            return
        # final check if the property value is filled in the meantime
        if reading.retrieve().contents.properties[reading_to_start_date_prop]:
            logger.info(f'{reading} : Skipped')
            return
        reading.update(PageProperties({
            reading_to_start_date_prop: reading_to_start_date_prop.page_value([datei])
        }))
        logger.info(f'{reading} - {reading_to_main_date_prop.name} : {datei}')

    def find_datei(self, reading: Page) -> Optional[Page]:
        def get_reading_event_dates() -> Iterable[Page]:
            reading_event_progs = reading.contents.properties[reading_to_event_prog_prop]
            # TODO: RollupPagePropertyValue 구현 후 이곳을 간소화
            for event in reading_event_progs:
                if not (date_list := event.contents.properties[event_to_datei_prop]):
                    continue
                date = date_list[0]
                if date.contents.properties[datei_date_prop] is None:
                    continue
                yield date

        # ignore reading_main_date := reading.contents.properties[reading_to_main_date_prop]
        if reading_event_dateis := {*get_reading_event_dates()}:
            return get_earliest_date(reading_event_dateis)
        if (datei_by_title := self.date_namespace.get_page_by_record_title(
                reading.contents.properties.title.plain_text)) is not None:
            return datei_by_title
        if reading.contents.properties[reading_match_date_by_created_time_prop]:
            reading_created_date = get_record_created_date(reading)
            return self.date_namespace.get_page_by_date(reading_created_date)


class MatchRecordTimestr(MatchSequentialAction):
    def __init__(self, base: MatchActionBase, record: DatabaseEnum,
                 record_to_date: str):
        super().__init__(base)
        self.record_db = Database(record.id)
        self.record_to_datei = RelationProperty(
            DatabaseEnum.datei_db.prefix + record_to_date)

    def __repr__(self):
        return repr_object(self,
                           record_db=self.record_db,
                           record_to_datei=self.record_to_datei)

    def query(self) -> Iterable[Page]:
        # since the benefits are concentrated on near present days,
        # we could easily limit query() with today without lamentations
        return self.record_db.query(record_timestr_prop.filter.is_empty()
                                    & created_time_filter.equals(dt.date.today()))

    def will_process(self, record: Page) -> bool:
        if not (record.contents.parent == self.record_db and not record.contents.properties[
                record_timestr_prop]):
            return False
        try:
            record_date = record.contents.properties[self.record_to_datei][0]
        except IndexError:
            return True
        record_date_range = record_date.contents.properties[datei_date_prop]
        if record_date_range is None:
            return False
        record_date = record_date.contents.properties[datei_date_prop].start
        return record.contents.created_time.date() == record_date

    def process_page(self, record: Page) -> None:
        if not self.will_process(record):
            return
        timestr = record.contents.created_time.strftime('%H:%M')
        if record.retrieve().contents.properties[record_timestr_prop]:
            logger.info(f'{record} : Skipped')
            return
        record.update(PageProperties({
            record_timestr_prop: record_timestr_prop.page_value([TextSpan(timestr)])}))
        logger.info(f'{record} : {timestr}')


class MatchRecordWeekiByDatei(MatchSequentialAction):
    def __init__(self, base: MatchActionBase, record_db_enum: DatabaseEnum,
                 record_to_week: str, record_to_date: str):
        super().__init__(base)
        self.record_db = record_db_enum.entity
        self.record_db_title = self.record_db.contents.title = record_db_enum.title
        self.record_to_weeki = RelationProperty(
            f'{DatabaseEnum.weeki_db.prefix}{record_to_week}')
        self.record_to_datei = RelationProperty(
            f'{DatabaseEnum.datei_db.prefix}{record_to_date}')

    def __repr__(self):
        return repr_object(self,
                           record_db_title=self.record_db_title,
                           record_to_weeki=self.record_to_weeki,
                           record_to_datei=self.record_to_datei)

    def query(self) -> Paginator[Page]:
        return self.record_db.query(
            self.record_to_weeki.filter.is_empty() & self.record_to_datei.filter.is_not_empty())

    def process_page(self, record: Page) -> None:
        if not (record.contents.parent == self.record_db and record.contents.properties[
                self.record_to_datei]):
            return

        new_record_weeks = self.record_to_weeki.page_value()
        for record_date in record.contents.properties[self.record_to_datei]:
            if not record_date.contents:
                record_date.retrieve()
            try:
                new_record_weeks.append(
                    record_date.contents.properties[datei_to_weeki_prop][0])
            except IndexError:
                pass  # TODO: add warning

        # final check if the property value is filled or changed in the meantime
        prev_record_weeks = record.contents.properties[self.record_to_weeki]
        if set(prev_record_weeks) == set(new_record_weeks):
            logger.info(f'{record} : Skipped')
            return

        curr_record_weeks = record.retrieve().contents.properties[self.record_to_weeki]
        if ((set(prev_record_weeks) != set(curr_record_weeks))
                or (set(curr_record_weeks) == set(new_record_weeks))):
            logger.info(f'{record} : Skipped')
            return
        record.update(PageProperties({self.record_to_weeki: new_record_weeks}))
        logger.info(f'{record} : {list(new_record_weeks)}')
        return


class MatchDatei(MatchSequentialAction):
    def __init__(self, base: MatchActionBase):
        super().__init__(base)
        self.date_db = DatabaseEnum.datei_db.entity

    def __repr__(self):
        return repr_object(self)

    def query(self) -> Paginator[Page]:
        return self.date_db.query(datei_date_prop.filter.is_empty()
                                  or datei_to_weeki_prop.filter.is_empty())

    def process_page(self, datei: Page) -> None:
        if not (datei.contents.parent == self.date_db):
            return
        if not datei.contents.properties[datei_date_prop]:
            self.match_date(datei)
        if not datei.contents.properties[datei_to_weeki_prop]:
            self.match_weeki(datei)

    def match_date(self, datei: Page) -> None:
        date = self.date_namespace.get_date_of_title(
            datei.contents.properties.title.plain_text)
        datei.update(PageProperties({datei_date_prop: datei_date_prop.page_value(start=date, end=None)}))
        logger.info(f'{datei} -> {date}')

    def match_weeki(self, datei: Page) -> None:
        date = datei.contents.properties[datei_date_prop].start
        weeki = self.week_namespace.get_page_by_date(date)
        if datei.retrieve().contents.properties[datei_to_weeki_prop]:
            return
        datei.update(
            PageProperties({datei_to_weeki_prop: datei_to_weeki_prop.page_value([weeki])}))
        logger.info(f'{datei} -> {weeki}')


class MatchEventProgress(MatchSequentialAction):
    event_db = DatabaseEnum.event_db.entity

    def __init__(self, base: MatchActionBase, target_db: DatabaseEnum):
        super().__init__(base)
        self.target_db = target_db
        self.event_to_target_prop = RelationProperty(target_db.prefix_title)
        self.event_to_target_prog_prop = RelationProperty(target_db.prefix + PROGRESS)

    def __repr__(self):
        return repr_object(self,
                           target_db=self.target_db)

    def query(self) -> Iterable[Page]:
        return self.event_db.query(
            filter=(self.event_to_target_prop.filter.is_not_empty()
                    & self.event_to_target_prog_prop.filter.is_empty()))

    def process_page(self, event: Page) -> Any:
        if event.contents.parent != self.event_db:
            return
        self.process_page_forward(event)
        self.process_page_backward(event)

    def process_page_forward(self, event: Page) -> Any:
        if event.contents.properties[self.event_to_target_prog_prop]:
            logger.info(
                f'{event} : Forward Skipped - {self.event_to_target_prog_prop.name} not empty')
            return
        if event.contents.properties[status_prop] == status_auto_generated:
            logger.info(
                f'{event} : Forward Skipped - {status_prop.name} == {status_auto_generated}'
            )

        # TODO: more edge case handling
        if not (len(target_list := event.contents.properties[
            self.event_to_target_prop]) == 1
                and sum([len(event.contents.properties[prop]) for prop in [
                    event_to_topic_prop, event_to_gist_prop,
                    event_to_issue_prop, event_to_reading_prop,
                    event_to_stage_prop, event_to_point_prop
                ]]) == 1):
            logger.info(f'{event} : Forward Skipped')
            return
        event.update(properties=PageProperties({
            self.event_to_target_prog_prop: target_list
        }))

    def process_page_backward(self, event: Page) -> Any:
        event_readings = event.contents.properties[self.event_to_target_prop]
        event_readings_new = event_readings + event.contents.properties[
            self.event_to_target_prog_prop]
        if event_readings == event_readings_new:
            logger.info(f'{event} : Backward Skipped')
            return
        event.update(PageProperties({
            self.event_to_target_prop: event_readings_new
        }))


class DatabaseNamespace(metaclass=ABCMeta):
    def __init__(self, database: DatabaseEnum, title_prop: str):
        self.database = database.entity
        self.title_prop = TitleProperty(title_prop)
        self.pages_by_title_plain_text: dict[str, Page] = {}

    def get_page_by_title(self, title_plain_text: str) -> Optional[Page]:
        if page := self.pages_by_title_plain_text.get(title_plain_text):
            return page
        page_list = self.database.query(
            self.title_prop.filter.equals(title_plain_text))
        if not page_list:
            return
        page = page_list[0]
        self.pages_by_title_plain_text[page.contents.properties.title.plain_text] = page
        return page


class DateINamespace(DatabaseNamespace):
    def __init__(self):
        super().__init__(DatabaseEnum.datei_db, EmojiCode.GREEN_BOOK + '제목')

    def get_page_by_date(self, date: dt.date) -> Page:
        day_name = korean_weekday[date.weekday()] + '요일'
        title_plain_text = f'{date.strftime("%y%m%d")} {day_name}'
        return self.get_page_by_title(title_plain_text) or self.create_page(
            title_plain_text, date)

    def get_page_by_record_title(self, title_plain_text: str) -> Optional[Page]:
        date = self.get_date_of_title(title_plain_text)
        if date is None:
            return
        return self.get_page_by_date(date)

    def create_page(self, title_plain_text: str, date: dt.date) -> Page:
        page = self.database.create_child_page(PageProperties({
            self.title_prop: self.title_prop.page_value.from_plain_text(
                title_plain_text),
            datei_date_prop: datei_date_prop.page_value(start=date, end=None)
        }))
        self.pages_by_title_plain_text[page.contents.properties.title.plain_text] = page
        return page

    _getter_pattern = re.compile(r'(\d{2})(\d{2})(\d{2}).*')
    _getter_pattern_2 = re.compile(r'(\d{2})(\d{2})(\d{2})[|]')
    _checker_pattern = _getter_pattern

    @classmethod
    def strf_date(cls, datei: Page) -> str:
        return datei.contents.properties[datei_date_prop].start.strftime("%y%m%d")

    @classmethod
    def get_date_of_title(cls, title_plain_text: str) -> Optional[dt.date]:
        match = cls._getter_pattern.match(
            title_plain_text) or cls._getter_pattern_2.search(title_plain_text)
        return cls._parse_date_match(match)

    @classmethod
    def _check_date_in_record_title(cls, title_plain_text: str, dates: list[dt.date]) -> bool:
        match = cls._checker_pattern.search(title_plain_text)
        date_in_record_title = cls._parse_date_match(match)
        return date_in_record_title in dates

    @classmethod
    def _parse_date_match(cls, match: Optional[re.Match[str]]) -> Optional[dt.date]:
        if not match:
            return None
        year, month, day = (int(s) for s in match.groups())
        full_year = (2000 if year < 90 else 1900) + year
        try:
            return dt.date(full_year, month, day)
        except ValueError:
            # In case the date is not valid (like '000229' for non-leap year)
            return None

    _digit_pattern = re.compile(r'[\d. -]+')

    @classmethod
    def prepend_date_in_record_title(
            cls, title: RichText, datei_list: Iterable[Page],
            write_title: WriteTitleT
    ) -> RichText:
        datei_date_list = [datei.contents.properties[datei_date_prop].start 
                           for datei in datei_list]

        needs_update: bool
        has_separator = '|' in title.plain_text

        match write_title:
            case 'always':
                needs_update = not cls._check_date_in_record_title(title.plain_text, datei_date_list)
            case 'if_separator_exists':
                needs_update = (has_separator and not cls._check_date_in_record_title(title.plain_text, datei_date_list))
            case _:
                needs_update = False
        if not needs_update:
            return RichText()

        earliest_datei_date = min(datei_date_list)
        needs_separator: bool = not has_separator  # and cls._digit_pattern.match(title.plain_text))
        starts_with_separator = title.plain_text.startswith('|')
        return RichText([TextSpan(
            f"{earliest_datei_date.strftime('%y%m%d')}{'|' if needs_separator else ''}"
            f"{'' if starts_with_separator else ' '}"
            f"{'✨' if not title.plain_text else ''}"),
            *title])


class WeekINamespace(DatabaseNamespace):
    def __init__(self):
        super().__init__(DatabaseEnum.weeki_db, EmojiCode.GREEN_BOOK + '제목')

    def get_page_by_date(self, date: dt.date) -> Page:
        title_plain_text = self._get_first_day_of_week(date).strftime("%y/%U")
        return self.get_page_by_title(title_plain_text) or self.create_page(
            title_plain_text, date)

    def create_page(self, title_plain_text: str, date: dt.date) -> Page:
        page = self.database.create_child_page(PageProperties({
            self.title_prop: self.title_prop.page_value.from_plain_text(
                title_plain_text),
            weeki_date_range_prop: weeki_date_range_prop.page_value(
                start=self._get_first_day_of_week(date),
                end=self._get_last_day_of_week(date))
        }))
        self.pages_by_title_plain_text[page.contents.properties.title.plain_text] = page
        return page

    @classmethod
    def _get_first_day_of_week(cls, date: dt.date) -> dt.date:
        # returns the first day (sunday) of the week.
        weekday = (date.weekday() + 1) % 7
        return date + dt.timedelta(days=-weekday)

    @classmethod
    def _get_last_day_of_week(cls, date: dt.date) -> dt.date:
        return cls._get_first_day_of_week(date) + dt.timedelta(days=6)


def get_record_created_date(record: Page) -> dt.date:
    # TODO: '📆일시' parsing 지원
    return (record.contents.created_time + dt.timedelta(hours=-5)).date()


def get_earliest_date(datei_it: Iterable[Page]) -> Page:
    """only works for children of `DatabaseEnum.datei_db` or `weeki_db`"""

    def _get_start_date(datei: Page) -> dt.date:
        parent_db = DatabaseEnum.from_entity(datei.contents.parent)
        if parent_db == DatabaseEnum.datei_db:
            prop = datei_date_prop
        elif parent_db == DatabaseEnum.weeki_db:
            prop = weeki_date_range_prop
        else:
            raise ValueError(datei)
        return datei.contents.properties[prop].start

    return min(datei_it, key=_get_start_date)<|MERGE_RESOLUTION|>--- conflicted
+++ resolved
@@ -105,11 +105,7 @@
     def process_if_record_to_datei_not_empty(self, record: Page) -> None:
         datei_list = record.contents.properties[self.record_to_datei]
         if (new_title := self.date_namespace.prepend_date_in_record_title(
-<<<<<<< HEAD
-                record.retrieve().contents.properties.title, datei_list, self.write_title)):
-=======
-                record.retrieve().data.properties.title, datei_list, 'if_datei_empty')):
->>>>>>> 8fa3fae7
+                record.retrieve().contents.properties.title, datei_list, 'if_datei_empty')):
             properties = PageProperties()
             properties[record.contents.properties.title_prop] = new_title
             record.update(properties)
@@ -131,14 +127,9 @@
                 self.record_to_datei: self.record_to_datei.page_value([datei]),
             })
         if (new_title := self.date_namespace.prepend_date_in_record_title(
-<<<<<<< HEAD
-                record.retrieve().contents.properties.title, [datei], self.write_title)):
+                record.retrieve().contents.properties.title, [datei],
+                self.write_title_if_datei_empty)):
             properties[record.contents.properties.title_prop] = new_title
-=======
-                record.retrieve().data.properties.title, [datei],
-                self.write_title_if_datei_empty)):
-            properties[record.data.properties.title_prop] = new_title
->>>>>>> 8fa3fae7
         self._update_page(record, properties)
 
     def _update_page(self, record, record_properties: PageProperties) -> None:
@@ -509,7 +500,7 @@
             cls, title: RichText, datei_list: Iterable[Page],
             write_title: WriteTitleT
     ) -> RichText:
-        datei_date_list = [datei.contents.properties[datei_date_prop].start 
+        datei_date_list = [datei.contents.properties[datei_date_prop].start
                            for datei in datei_list]
 
         needs_update: bool
