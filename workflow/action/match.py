--- conflicted
+++ resolved
@@ -106,15 +106,9 @@
 
     def process_if_record_to_datei_not_empty(self, record: Page) -> None:
         datei_list = record.data.properties[self.record_to_datei]
-<<<<<<< HEAD
-        if (new_title := self.date_namespace.prepend_date_in_record_title(
-                record.retrieve().data.properties.title, datei_list, self.write_title_if_datei_not_empty)):
-=======
-        for datei in datei_list:
-            datei.get_data()
-        if self.prepend_datei_on_title and (new_title := self.date_namespace.prepend_date_in_record_title(
-                record.retrieve().data.properties.title, datei_list)):
->>>>>>> 54be734e
+        if (self.prepend_datei_on_title
+                and (new_title := self.date_namespace.prepend_date_in_record_title(
+                record.retrieve().data.properties.title, datei_list))):
             properties = PageProperties()
             properties[record.data.properties.title_prop] = new_title
             record.update(properties)
