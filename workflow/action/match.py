from __future__ import annotations

import datetime as dt
import re
from abc import ABCMeta
from typing import Iterable, Optional, Any, Literal, cast

from loguru import logger

from notion_df.core.collection import Paginator
from notion_df.core.definition import repr_object
from notion_df.entity import Page, Database
from notion_df.object.filter import created_time_filter
from notion_df.object.rich_text import TextSpan, RichText
from notion_df.property import RelationProperty, TitleProperty, PageProperties, \
    RelationPagePropertyValue
from workflow.block_enum import DatabaseEnum, schedule, progress, record_timestr_prop, datepage_to_weeki_prop, \
    datepage_date_prop, weekpage_date_range_prop, event_to_datei_prop, event_to_stage_prop, event_to_idea_prop, \
    event_to_issue_prop, event_to_reading_prop, event_to_area_prop, event_to_gist_prop, journal_kind_non_datei_list, \
    reading_to_main_date_prop, reading_to_start_date_prop, reading_to_event_prog_prop, \
    reading_match_date_by_created_time_prop, status_prop, status_auto_generated, korean_weekday, journal_kind_prop, \
    journal_kind_needs_separator_list
from workflow.core.action import SequentialAction, Action
from workflow.emoji_code import EmojiCode

<<<<<<< HEAD
=======
korean_weekday = '월화수목금토일'

record_datetime_auto_prop = DateFormulaPropertyKey(EmojiCode.TIMER + '일시')
record_timestr_prop = RichTextProperty(EmojiCode.CALENDAR + '일지')
datei_to_weeki_prop = RelationProperty(DatabaseEnum.weeki_db.prefix_title)
datei_date_prop = DateProperty(EmojiCode.CALENDAR + '날짜')
weeki_date_range_prop = DateProperty(EmojiCode.BIG_CALENDAR + '날짜 범위')
event_title_prop = TitleProperty(EmojiCode.ORANGE_BOOK + '제목')
event_to_datei_prop = RelationProperty(DatabaseEnum.datei_db.prefix_title)
event_to_journal_prop = RelationProperty(DatabaseEnum.journal_db.prefix_title)
event_to_idea_prop = RelationProperty(DatabaseEnum.idea_db.prefix_title)
event_to_issue_prop = RelationProperty(DatabaseEnum.issue_db.prefix_title)
event_to_reading_prop = RelationProperty(DatabaseEnum.reading_db.prefix_title)
event_to_area_prop = RelationProperty(DatabaseEnum.area_db.prefix_title)
event_to_resource_prop = RelationProperty(DatabaseEnum.resource_db.prefix_title)
journal_kind_prop = record_kind_prop = SelectProperty("📕유형")
record_kind_progress = "🌳진행"
journal_needs_datei_prop = CheckboxFormulaProperty("🛠일정")
journal_kind_needs_separator_list = ["🍊상태"]
reading_to_main_date_prop = RelationProperty(DatabaseEnum.datei_db.prefix_title)
reading_to_start_date_prop = RelationProperty(DatabaseEnum.datei_db.prefix + start)
reading_to_event_prog_prop = RelationProperty(DatabaseEnum.event_db.prefix + progress)
reading_match_date_by_created_time_prop = CheckboxFormulaProperty(
    EmojiCode.BLACK_NOTEBOOK + '시작일<-생성시간')
status_prop = SelectProperty("📘정리")
status_auto_generated = "⚙️자동"

>>>>>>> be124df3

# TODO
#  - 읽기 - 📕유형 <- 꼭지> 추가 (스펙 논의 필요)
#  - 일간/주간 1년 앞서 자동생성

class MatchActionBase:
    def __init__(self):
        self.date_namespace = DateINamespace()
        self.week_namespace = WeekINamespace()


class MatchAction(Action, metaclass=ABCMeta):
    def __init__(self, base: MatchActionBase):
        self.base = base
        self.date_namespace = base.date_namespace
        self.week_namespace = base.week_namespace


class MatchSequentialAction(MatchAction, SequentialAction, metaclass=ABCMeta):
    pass


WriteTitleT = Literal['if_datei_empty', 'if_separator_exists', 'never']


class MatchRecordDatei(MatchSequentialAction):
    def __init__(self, base: MatchActionBase, record: DatabaseEnum,
                 record_to_datei: str, *,
                 read_datei_from_created_time: bool = True,
                 read_datei_from_title: bool = False,
                 prepend_datei_on_title: bool = False):
        """
        :arg read_datei_from_title: can get the datei from the record title if the current value includes "YYMMDD"
        :arg prepend_datei_on_title: prepend the date string "YYMMDD" to the record title
        """
        super().__init__(base)
        self.record_db = record.entity
        self.record_to_datei = RelationProperty(
            f'{DatabaseEnum.datei_db.prefix}{record_to_datei}')
        self.read_datei_from_created_time = read_datei_from_created_time
        self.read_datei_from_title = read_datei_from_title
        self.prepend_datei_on_title = prepend_datei_on_title

    def __repr__(self):
        return repr_object(self,
                           record_db_title=self.record_db.data.title,
                           record_to_datei=self.record_to_datei)

    def query(self) -> Paginator[Page]:
        return self.record_db.query(self.record_to_datei.filter.is_empty())

    def process_page(self, record: Page) -> None:
        if record.data.parent != self.record_db:
            return
        if record.data.properties[self.record_to_datei]:
            self.process_if_record_to_datei_not_empty(record)
        else:
            self.process_if_record_to_datei_empty(record)

    def process_if_record_to_datei_not_empty(self, record: Page) -> None:
        datei_list = record.data.properties[self.record_to_datei]
<<<<<<< HEAD
        if self.prepend_datei_on_title and (new_title := self.date_namespace.prepend_date_in_record_title(
                record.retrieve(), datei_list,
                self.get_needs_separator(record))):
            properties = PageProperties()
            properties[record.data.properties.title_prop] = new_title
            record.update(properties)
            logger.info(f'{record} -> {properties}')
=======
        if self.prepend_datei_on_title:
            for datei in datei_list:
                datei.get_data()
            if (new_title := self.date_namespace.prepend_date_in_record_title(
                    record.retrieve(), datei_list,
                    self.get_needs_separator(record))):
                properties = PageProperties()
                properties[record.data.properties.title_prop] = new_title
                record.update(properties)
                logger.info(f'{record} -> {properties}')
>>>>>>> be124df3

    def process_if_record_to_datei_empty(self, record: Page) -> None:
        if (self.read_datei_from_title
                and (datei := self.date_namespace.get_page_by_record_title(
                    record.data.properties.title.plain_text)) is not None):
            self._update_page(record, PageProperties({
                self.record_to_datei: self.record_to_datei.page_value([datei]),
            }))
            return

        if not self.read_datei_from_created_time:
            return
        if record.data.parent == DatabaseEnum.stage_db.entity:
            if schedule in self.record_to_datei.name and not record.data.properties[journal_needs_datei_prop]:
                return
        record_created_date = get_record_created_date(record)
        datei = self.date_namespace.get_page_by_date(record_created_date)
        properties: PageProperties[RelationPagePropertyValue | RichText] = \
            PageProperties({
                self.record_to_datei: self.record_to_datei.page_value([datei]),
            })
        if self.prepend_datei_on_title and (
                new_title := self.date_namespace.prepend_date_in_record_title(
                    record.retrieve(), [datei],
                    self.get_needs_separator(record))
        ):
            properties[record.data.properties.title_prop] = new_title
        self._update_page(record, properties)

    @staticmethod
    def get_needs_separator(record: Page) -> bool:
        if record.data.parent == DatabaseEnum.event_db.entity:
            return any([
                record.data.properties[DatabaseEnum.reading_db.prefix + progress],
                record.data.properties[DatabaseEnum.issue_db.prefix + progress]
            ])
        if record.data.parent == DatabaseEnum.stage_db.entity:
            return record.data.properties[journal_needs_datei_prop]
        if record.data.parent == DatabaseEnum.journal_db.entity:
            return True
        raise ValueError(f"get_needs_separator() - {record}")

    def _update_page(self, record: Page, record_properties: PageProperties) -> None:
        if not record_properties:
            return
        # final check if the property value is filled in the meantime
        if record.retrieve().data.properties[self.record_to_datei]:
            logger.info(f'{record} -> Skipped')
            return
        record.update(record_properties)
        logger.info(f'{record} -> {record_properties}')


class MatchRecordDateiSchedule(MatchSequentialAction):
    def __init__(self, base: MatchActionBase, record: DatabaseEnum):
        super().__init__(base)
        self.record_db = record.entity
        self.record_to_datei_prop = RelationProperty(DatabaseEnum.datei_db.prefix_title)
        self.record_to_datei_sch_prop = RelationProperty(f"{DatabaseEnum.datei_db.prefix}{schedule}")

    def __repr__(self):
        return repr_object(self, record_db=self.record_db)

    def query(self) -> Iterable[Page]:
        return self.record_db.query(self.record_to_datei_sch_prop.filter.is_not_empty())

    def process_page(self, record: Page) -> Any:
        if not (record.data.parent == self.record_db):
            return
        record_datei = record.data.properties[self.record_to_datei_prop]
        record_datei_new = record_datei + record.data.properties[self.record_to_datei_sch_prop]
        if record_datei == record_datei_new:
            logger.info(f'{record} : Skipped')
            return
        record.update(PageProperties({
            self.record_to_datei_prop: record_datei_new
        }))


class MatchReadingStartDatei(MatchSequentialAction):
    def __init__(self, base: MatchActionBase):
        super().__init__(base)
        self.reading_db = DatabaseEnum.reading_db.entity
        self.event_db = DatabaseEnum.event_db.entity

    def query(self) -> Paginator[Page]:
        return self.reading_db.query(
            reading_to_start_date_prop.filter.is_empty() & (
                    reading_to_event_prog_prop.filter.is_not_empty()
                    | reading_to_main_date_prop.filter.is_not_empty()
                    | reading_match_date_by_created_time_prop.filter.is_not_empty()
            )
        )

    def process_page(self, reading: Page) -> None:
        if not (reading.data.parent == self.reading_db
                and not reading.data.properties[reading_to_start_date_prop]):
            return

        datei = self.find_datei(reading)
        if not datei:
            logger.info(f'{reading} : Skipped')
            return
        # final check if the property value is filled in the meantime
        if reading.retrieve().data.properties[reading_to_start_date_prop]:
            logger.info(f'{reading} : Skipped')
            return
        reading.update(PageProperties({
            reading_to_start_date_prop: reading_to_start_date_prop.page_value([datei])
        }))
        logger.info(f'{reading} - {reading_to_main_date_prop.name} : {datei}')

    def find_datei(self, reading: Page) -> Optional[Page]:
        def get_reading_event_dates() -> Iterable[Page]:
            reading_event_progs = reading.data.properties[reading_to_event_prog_prop]
            # TODO: RollupPagePropertyValue 구현 후 이곳을 간소화
            for event in reading_event_progs:
                if not (date_list := event.data.properties[event_to_datei_prop]):
                    continue
                date = date_list[0]
                if date.data.properties[datepage_date_prop] is None:
                    continue
                yield date

        # ignore reading_main_date := reading.data.properties[reading_to_main_date_prop]
        if reading_event_dateis := {*get_reading_event_dates()}:
            return get_earliest_date(reading_event_dateis)
        if (datei_by_title := self.date_namespace.get_page_by_record_title(
                reading.data.properties.title.plain_text)) is not None:
            return datei_by_title
        if reading.data.properties[reading_match_date_by_created_time_prop]:
            reading_created_date = get_record_created_date(reading)
            return self.date_namespace.get_page_by_date(reading_created_date)


class MatchRecordTimestr(MatchSequentialAction):
    def __init__(self, base: MatchActionBase, record: DatabaseEnum,
                 record_to_date: str):
        super().__init__(base)
        self.record_db = record.entity
        self.record_to_datei = RelationProperty(
            DatabaseEnum.datei_db.prefix + record_to_date)

    def __repr__(self):
        return repr_object(self,
                           record_db=self.record_db,
                           record_to_datei=self.record_to_datei)

    def query(self) -> Iterable[Page]:
        # since the benefits are concentrated on near present days,
        # we could easily limit query() with today without lamentations
        return self.record_db.query(record_timestr_prop.filter.is_empty()
                                    & created_time_filter.equals(dt.date.today()))

    def will_process(self, record: Page) -> bool:
        if not (record.data.parent == self.record_db and not record.data.properties[
            record_timestr_prop]):
            return False
        try:
            record_date = record.data.properties[self.record_to_datei][0]
        except IndexError:
            return True
        record_date_range = record_date.data.properties[datepage_date_prop]
        if record_date_range is None:
            return False
        record_date = record_date.data.properties[datepage_date_prop].start
        return record.data.created_time.date() == record_date

    def process_page(self, record: Page) -> None:
        if not self.will_process(record):
            return
        timestr = record.data.created_time.strftime('%H:%M')
        if record.retrieve().data.properties[record_timestr_prop]:
            logger.info(f'{record} : Skipped')
            return
        record.update(PageProperties({
            record_timestr_prop: record_timestr_prop.page_value([TextSpan(timestr)])}))
        logger.info(f'{record} : {timestr}')


class MatchRecordWeekiByDatei(MatchSequentialAction):
    def __init__(self, base: MatchActionBase, record_db_enum: DatabaseEnum,
                 record_to_week: str, record_to_date: str):
        super().__init__(base)
        self.record_db = record_db_enum.entity
        self.record_db_title = self.record_db.data.title = record_db_enum.title
        self.record_to_weeki = RelationProperty(
            f'{DatabaseEnum.weeki_db.prefix}{record_to_week}')
        self.record_to_datei = RelationProperty(
            f'{DatabaseEnum.datei_db.prefix}{record_to_date}')

    def __repr__(self):
        return repr_object(self,
                           record_db_title=self.record_db_title,
                           record_to_weeki=self.record_to_weeki,
                           record_to_datei=self.record_to_datei)

    def query(self) -> Paginator[Page]:
        return self.record_db.query(
            self.record_to_weeki.filter.is_empty() & self.record_to_datei.filter.is_not_empty())

    def process_page(self, record: Page) -> None:
        if not (record.data.parent == self.record_db and record.data.properties[
            self.record_to_datei]):
            return

        new_record_weeks = self.record_to_weeki.page_value()
        for record_date in record.data.properties[self.record_to_datei]:
            if not record_date.data:
                record_date.retrieve()
            try:
                new_record_weeks.append(
                    record_date.data.properties[datepage_to_weeki_prop][0])
            except IndexError:
                pass  # TODO: add warning

        # final check if the property value is filled or changed in the meantime
        prev_record_weeks = record.data.properties[self.record_to_weeki]
        if set(prev_record_weeks) == set(new_record_weeks):
            logger.info(f'{record} : Skipped')
            return

        curr_record_weeks = record.retrieve().data.properties[self.record_to_weeki]
        if ((set(prev_record_weeks) != set(curr_record_weeks))
                or (set(curr_record_weeks) == set(new_record_weeks))):
            logger.info(f'{record} : Skipped')
            return
        record.update(PageProperties({self.record_to_weeki: new_record_weeks}))
        logger.info(f'{record} : {list(new_record_weeks)}')
        return


class MatchDatei(MatchSequentialAction):
    def __init__(self, base: MatchActionBase):
        super().__init__(base)
        self.date_db = DatabaseEnum.datei_db.entity

    def __repr__(self):
        return repr_object(self)

    def query(self) -> Paginator[Page]:
        return self.date_db.query(datepage_date_prop.filter.is_empty()
                                  or datepage_to_weeki_prop.filter.is_empty())

    def process_page(self, datei: Page) -> None:
        if not (datei.data.parent == self.date_db):
            return
        if not datei.data.properties[datepage_date_prop]:
            self.match_date(datei)
        if not datei.data.properties[datepage_to_weeki_prop]:
            self.match_weeki(datei)

    def match_date(self, datei: Page) -> None:
        date = self.date_namespace.get_date_of_title(
            datei.data.properties.title.plain_text)
        datei.update(PageProperties({datepage_date_prop: datepage_date_prop.page_value(start=date, end=None)}))
        logger.info(f'{datei} -> {date}')

    def match_weeki(self, datei: Page) -> None:
        date = datei.data.properties[datepage_date_prop].start
        weeki = self.week_namespace.get_page_by_date(date)
        if datei.retrieve().data.properties[datepage_to_weeki_prop]:
            return
        datei.update(
            PageProperties({datepage_to_weeki_prop: datepage_to_weeki_prop.page_value([weeki])}))
        logger.info(f'{datei} -> {weeki}')


class MatchEventProgress(MatchSequentialAction):
    event_db = DatabaseEnum.event_db.entity

    def __init__(self, base: MatchActionBase, target_db: DatabaseEnum):
        super().__init__(base)
        self.target_db = target_db
        self.datei_to_target_prop = self.event_to_target_prop = RelationProperty(target_db.prefix_title)
        self.event_to_target_prog_prop = RelationProperty(target_db.prefix + progress)

    def __repr__(self):
        return repr_object(self, target_db=self.target_db)

    def query(self) -> Iterable[Page]:
        return self.event_db.query(
            filter=((self.event_to_target_prop.filter.is_not_empty()
                     & self.event_to_target_prog_prop.filter.is_empty())
                    | (self.event_to_target_prop.filter.is_empty()
                       & self.event_to_target_prog_prop.filter.is_not_empty())))

    def process_page(self, event: Page) -> Any:
        if event.data.parent != self.event_db:
            return
        self.process_page_forward(event)
        self.process_page_backward(event)

    def process_page_forward(self, event: Page) -> Any:
        if event.data.properties[self.event_to_target_prog_prop]:
            logger.info(
                f'{event} : Forward Skipped - {self.event_to_target_prog_prop.name} not empty')
            return
        if event.data.properties[status_prop] == status_auto_generated:
            logger.info(
                f'{event} : Forward Skipped - {status_prop.name} == {status_auto_generated}'
            )

        # TODO: more edge case handling
        if not (len(target_list := event.data.properties[
            self.event_to_target_prop]) == 1
                and sum([len(event.data.properties[prop]) for prop in [
<<<<<<< HEAD
                    event_to_area_prop, event_to_gist_prop,
                    event_to_issue_prop, event_to_reading_prop,
                    event_to_stage_prop, event_to_idea_prop
=======
                    event_to_area_prop, event_to_resource_prop,
                    event_to_issue_prop, event_to_reading_prop,
                    # event_to_journal_prop, event_to_idea_prop
>>>>>>> be124df3
                ]]) == 1):
            logger.info(f'{event} : Forward Skipped')
            return
        event.update(properties=PageProperties({
            self.event_to_target_prog_prop: target_list
        }))

    def process_page_backward(self, event: Page) -> Any:
        event_target_list = event.data.properties[self.event_to_target_prop]
        event_target_list_new = event_target_list + event.data.properties[
            self.event_to_target_prog_prop]
        if event_target_list == event_target_list_new:
            logger.info(f'{event} : Backward Skipped')
            return
        event.update(PageProperties({
            self.event_to_target_prop: event_target_list_new
        }))


class MatchEventProgressDatei(MatchSequentialAction):
    event_db = DatabaseEnum.event_db.entity

    def __init__(self, base: MatchActionBase, target_db: DatabaseEnum):
        super().__init__(base)
        self.target_db = target_db
        self.datei_to_target_prop = self.event_to_target_prop = RelationProperty(target_db.prefix_title)
        self.event_to_target_prog_prop = RelationProperty(target_db.prefix + progress)

    def __repr__(self):
        return repr_object(self, target_db=self.target_db)

    def query(self) -> Iterable[Page]:
        return self.event_db.query(filter=self.event_to_target_prog_prop.filter.is_not_empty())

    def process_page(self, event: Page) -> Any:
        if event.data.parent != self.event_db:
            return
        event_to_target_prog_list = event.data.properties[self.event_to_target_prop]
        datei_list = event.data.properties[f'{DatabaseEnum.datei_db.prefix}{schedule}']
        if not datei_list:
            return
        datei = datei_list[0]
        datei_to_target_list_prev = datei.data.properties[self.datei_to_target_prop]
        datei_to_target_list_new = datei_to_target_list_prev + event_to_target_prog_list
        if datei_to_target_list_new == datei_to_target_list_prev:
            logger.info(f'{event} : Datei Skipped')
            return
        datei.update(properties=PageProperties({
            self.datei_to_target_prop: datei_to_target_list_new
        }))


class DatabaseNamespace(metaclass=ABCMeta):
    def __init__(self, database: DatabaseEnum, title_prop: str):
        self.database = database.entity
        self.title_prop = TitleProperty(title_prop)
        self.pages_by_title_plain_text: dict[str, Page] = {}

    def get_page_by_title(self, title_plain_text: str) -> Optional[Page]:
        if page := self.pages_by_title_plain_text.get(title_plain_text):
            return page
        page_list = self.database.query(
            self.title_prop.filter.equals(title_plain_text))
        if not page_list:
            return
        page = page_list[0]
        self.pages_by_title_plain_text[page.data.properties.title.plain_text] = page
        return page


class DateINamespace(DatabaseNamespace):
    def __init__(self):
        super().__init__(DatabaseEnum.datei_db, EmojiCode.GREEN_BOOK + '제목')

    def get_page_by_date(self, date: dt.date) -> Page:
        day_name = korean_weekday[date.weekday()] + '요일'
        title_plain_text = f'{date.strftime("%y%m%d")} {day_name}'
        return self.get_page_by_title(title_plain_text) or self.create_page(
            title_plain_text, date)

    def create_page(self, title_plain_text: str, date: dt.date) -> Page:
        page = self.database.create_child_page(PageProperties({
            self.title_prop: self.title_prop.page_value.from_plain_text(
                title_plain_text),
            datepage_date_prop: datepage_date_prop.page_value(start=date, end=None)
        }))
        self.pages_by_title_plain_text[page.data.properties.title.plain_text] = page
        return page

    @classmethod
    def strf_date(cls, datei: Page) -> str:
        return datei.data.properties[datepage_date_prop].start.strftime("%y%m%d")

    _getter_pattern = re.compile(r'(\d{2})(\d{2})(\d{2}).*')
    _getter_pattern_2 = re.compile(r'(\d{2})(\d{2})(\d{2})[|]')
    _checker_pattern_1 = _getter_pattern
    _checker_pattern_2 = re.compile(r'(\d{2})(\d{2})\d{2}-(\d{2})')

    def get_page_by_record_title(self, title_plain_text: str) -> Optional[Page]:
        date = self.get_date_of_title(title_plain_text)
        if date is None:
            return
        return self.get_page_by_date(date)

    @classmethod
    def get_date_of_title(cls, title_plain_text: str) -> Optional[dt.date]:
        match = cls._getter_pattern.match(
            title_plain_text) or cls._getter_pattern_2.search(title_plain_text)
        return cls._parse_date_match(match)

    @classmethod
    def _check_date_in_record_title(cls, title_plain_text: str, date_candidates: list[dt.date]) -> bool:
        dates_in_record_title = []
        match_1 = cls._checker_pattern_1.search(title_plain_text)
        dates_in_record_title.append(cls._parse_date_match(match_1))
        match_2 = cls._checker_pattern_2.search(title_plain_text)
        dates_in_record_title.append(cls._parse_date_match(match_2))
        return any((date_in_record_title is not None and date_in_record_title in date_candidates)
                   for date_in_record_title in dates_in_record_title)

    @classmethod
    def _parse_date_match(cls, match: Optional[re.Match[str]]) -> Optional[dt.date]:
        if not match:
            return None
        year, month, day = (int(s) for s in match.groups())
        full_year = (2000 if year < 90 else 1900) + year
        try:
            return dt.date(full_year, month, day)
        except ValueError:
            # In case the date is not valid (like '000229' for non-leap year)
            return None

    _digit_pattern = re.compile(r'[\d. -]+')

    @classmethod
    def prepend_date_in_record_title(
            cls, record: Page, datei_list: Iterable[Page], needs_separator: bool
    ) -> RichText:
        title = record.data.properties.title
        datei_date_list = [datei.data.properties[datepage_date_prop].start
                           for datei in datei_list]

        needs_update = not cls._check_date_in_record_title(title.plain_text, datei_date_list)
        if not needs_update:
            return RichText()

        earliest_datei_date = min(datei_date_list)
        add_separator = needs_separator and ('|' not in title.plain_text)
        starts_with_separator = title.plain_text.startswith('|')
        default_title = ""
        if not title.plain_text:
            add_separator = False
            if record_kind := record.data.properties.get(record_kind_prop):
                default_title = record_kind.name[-2:]
            else:
                default_title = cast(Database, record.data.parent).data.title.plain_text
        return RichText([TextSpan(
            f"{earliest_datei_date.strftime('%y%m%d')}{'|' if add_separator else ''}"
            f"{'' if starts_with_separator else ' '}"
            f"{default_title}"),
            *title])


class WeekINamespace(DatabaseNamespace):
    def __init__(self):
        super().__init__(DatabaseEnum.weeki_db, EmojiCode.GREEN_BOOK + '제목')

    def get_page_by_date(self, date: dt.date) -> Page:
        title_plain_text = self._get_first_day_of_week(date).strftime("%y_%U")
        return self.get_page_by_title(title_plain_text) or self.create_page(
            title_plain_text, date)

    def create_page(self, title_plain_text: str, date: dt.date) -> Page:
        page = self.database.create_child_page(PageProperties({
            self.title_prop: self.title_prop.page_value.from_plain_text(
                title_plain_text),
            weekpage_date_range_prop: weekpage_date_range_prop.page_value(
                start=self._get_first_day_of_week(date),
                end=self._get_last_day_of_week(date))
        }))
        self.pages_by_title_plain_text[page.data.properties.title.plain_text] = page
        return page

    @classmethod
    def _get_first_day_of_week(cls, date: dt.date) -> dt.date:
        # returns the first day (sunday) of the week.
        weekday = (date.weekday() + 1) % 7
        return date + dt.timedelta(days=-weekday)

    @classmethod
    def _get_last_day_of_week(cls, date: dt.date) -> dt.date:
        return cls._get_first_day_of_week(date) + dt.timedelta(days=6)


def get_record_created_date(record: Page) -> dt.date:
<<<<<<< HEAD
    # TODO: '📆일시' parsing 지원
    return (record.data.created_time + dt.timedelta(hours=-5)).date()
=======
    # TODO: '📆일지' parsing 지원
    return (record.get_data().created_time + dt.timedelta(hours=-5)).date()
>>>>>>> be124df3


def get_earliest_date(datei_it: Iterable[Page]) -> Page:
    """only works for children of `DatabaseEnum.datei_db` or `weeki_db`"""

    def _get_start_date(datei: Page) -> dt.date:
        parent_db = DatabaseEnum.from_entity(datei.data.parent)
        if parent_db == DatabaseEnum.datei_db:
            prop = datepage_date_prop
        elif parent_db == DatabaseEnum.weeki_db:
            prop = weekpage_date_range_prop
        else:
            raise ValueError(datei)
        return datei.data.properties[prop].start

    return min(datei_it, key=_get_start_date)<|MERGE_RESOLUTION|>--- conflicted
+++ resolved
@@ -14,45 +14,17 @@
 from notion_df.object.rich_text import TextSpan, RichText
 from notion_df.property import RelationProperty, TitleProperty, PageProperties, \
     RelationPagePropertyValue
-from workflow.block_enum import DatabaseEnum, schedule, progress, record_timestr_prop, datepage_to_weeki_prop, \
-    datepage_date_prop, weekpage_date_range_prop, event_to_datei_prop, event_to_stage_prop, event_to_idea_prop, \
-    event_to_issue_prop, event_to_reading_prop, event_to_area_prop, event_to_gist_prop, journal_kind_non_datei_list, \
+from workflow.block import DatabaseEnum, schedule, progress, record_timestr_prop, \
+    weeki_date_range_prop, datei_to_weeki_prop, event_to_datei_prop, \
+    event_to_issue_prop, event_to_reading_prop, event_to_area_prop, \
+    event_to_resource_prop, \
     reading_to_main_date_prop, reading_to_start_date_prop, reading_to_event_prog_prop, \
-    reading_match_date_by_created_time_prop, status_prop, status_auto_generated, korean_weekday, journal_kind_prop, \
-    journal_kind_needs_separator_list
+    reading_match_date_by_created_time_prop, status_prop, status_auto_generated, \
+    korean_weekday, record_kind_prop, \
+    datei_date_prop, journal_needs_datei_prop
 from workflow.core.action import SequentialAction, Action
 from workflow.emoji_code import EmojiCode
 
-<<<<<<< HEAD
-=======
-korean_weekday = '월화수목금토일'
-
-record_datetime_auto_prop = DateFormulaPropertyKey(EmojiCode.TIMER + '일시')
-record_timestr_prop = RichTextProperty(EmojiCode.CALENDAR + '일지')
-datei_to_weeki_prop = RelationProperty(DatabaseEnum.weeki_db.prefix_title)
-datei_date_prop = DateProperty(EmojiCode.CALENDAR + '날짜')
-weeki_date_range_prop = DateProperty(EmojiCode.BIG_CALENDAR + '날짜 범위')
-event_title_prop = TitleProperty(EmojiCode.ORANGE_BOOK + '제목')
-event_to_datei_prop = RelationProperty(DatabaseEnum.datei_db.prefix_title)
-event_to_journal_prop = RelationProperty(DatabaseEnum.journal_db.prefix_title)
-event_to_idea_prop = RelationProperty(DatabaseEnum.idea_db.prefix_title)
-event_to_issue_prop = RelationProperty(DatabaseEnum.issue_db.prefix_title)
-event_to_reading_prop = RelationProperty(DatabaseEnum.reading_db.prefix_title)
-event_to_area_prop = RelationProperty(DatabaseEnum.area_db.prefix_title)
-event_to_resource_prop = RelationProperty(DatabaseEnum.resource_db.prefix_title)
-journal_kind_prop = record_kind_prop = SelectProperty("📕유형")
-record_kind_progress = "🌳진행"
-journal_needs_datei_prop = CheckboxFormulaProperty("🛠일정")
-journal_kind_needs_separator_list = ["🍊상태"]
-reading_to_main_date_prop = RelationProperty(DatabaseEnum.datei_db.prefix_title)
-reading_to_start_date_prop = RelationProperty(DatabaseEnum.datei_db.prefix + start)
-reading_to_event_prog_prop = RelationProperty(DatabaseEnum.event_db.prefix + progress)
-reading_match_date_by_created_time_prop = CheckboxFormulaProperty(
-    EmojiCode.BLACK_NOTEBOOK + '시작일<-생성시간')
-status_prop = SelectProperty("📘정리")
-status_auto_generated = "⚙️자동"
-
->>>>>>> be124df3
 
 # TODO
 #  - 읽기 - 📕유형 <- 꼭지> 추가 (스펙 논의 필요)
@@ -114,26 +86,14 @@
 
     def process_if_record_to_datei_not_empty(self, record: Page) -> None:
         datei_list = record.data.properties[self.record_to_datei]
-<<<<<<< HEAD
-        if self.prepend_datei_on_title and (new_title := self.date_namespace.prepend_date_in_record_title(
-                record.retrieve(), datei_list,
-                self.get_needs_separator(record))):
+        if self.prepend_datei_on_title and (
+                new_title := self.date_namespace.prepend_date_in_record_title(
+                    record.retrieve(), datei_list,
+                    self.get_needs_separator(record))):
             properties = PageProperties()
             properties[record.data.properties.title_prop] = new_title
             record.update(properties)
             logger.info(f'{record} -> {properties}')
-=======
-        if self.prepend_datei_on_title:
-            for datei in datei_list:
-                datei.get_data()
-            if (new_title := self.date_namespace.prepend_date_in_record_title(
-                    record.retrieve(), datei_list,
-                    self.get_needs_separator(record))):
-                properties = PageProperties()
-                properties[record.data.properties.title_prop] = new_title
-                record.update(properties)
-                logger.info(f'{record} -> {properties}')
->>>>>>> be124df3
 
     def process_if_record_to_datei_empty(self, record: Page) -> None:
         if (self.read_datei_from_title
@@ -147,7 +107,8 @@
         if not self.read_datei_from_created_time:
             return
         if record.data.parent == DatabaseEnum.stage_db.entity:
-            if schedule in self.record_to_datei.name and not record.data.properties[journal_needs_datei_prop]:
+            if schedule in self.record_to_datei.name and not record.data.properties[
+                journal_needs_datei_prop]:
                 return
         record_created_date = get_record_created_date(record)
         datei = self.date_namespace.get_page_by_date(record_created_date)
@@ -192,7 +153,8 @@
         super().__init__(base)
         self.record_db = record.entity
         self.record_to_datei_prop = RelationProperty(DatabaseEnum.datei_db.prefix_title)
-        self.record_to_datei_sch_prop = RelationProperty(f"{DatabaseEnum.datei_db.prefix}{schedule}")
+        self.record_to_datei_sch_prop = RelationProperty(
+            f"{DatabaseEnum.datei_db.prefix}{schedule}")
 
     def __repr__(self):
         return repr_object(self, record_db=self.record_db)
@@ -204,7 +166,8 @@
         if not (record.data.parent == self.record_db):
             return
         record_datei = record.data.properties[self.record_to_datei_prop]
-        record_datei_new = record_datei + record.data.properties[self.record_to_datei_sch_prop]
+        record_datei_new = record_datei + record.data.properties[
+            self.record_to_datei_sch_prop]
         if record_datei == record_datei_new:
             logger.info(f'{record} : Skipped')
             return
@@ -254,7 +217,7 @@
                 if not (date_list := event.data.properties[event_to_datei_prop]):
                     continue
                 date = date_list[0]
-                if date.data.properties[datepage_date_prop] is None:
+                if date.data.properties[datei_date_prop] is None:
                     continue
                 yield date
 
@@ -296,10 +259,10 @@
             record_date = record.data.properties[self.record_to_datei][0]
         except IndexError:
             return True
-        record_date_range = record_date.data.properties[datepage_date_prop]
+        record_date_range = record_date.data.properties[datei_date_prop]
         if record_date_range is None:
             return False
-        record_date = record_date.data.properties[datepage_date_prop].start
+        record_date = record_date.data.properties[datei_date_prop].start
         return record.data.created_time.date() == record_date
 
     def process_page(self, record: Page) -> None:
@@ -346,7 +309,7 @@
                 record_date.retrieve()
             try:
                 new_record_weeks.append(
-                    record_date.data.properties[datepage_to_weeki_prop][0])
+                    record_date.data.properties[datei_to_weeki_prop][0])
             except IndexError:
                 pass  # TODO: add warning
 
@@ -375,30 +338,32 @@
         return repr_object(self)
 
     def query(self) -> Paginator[Page]:
-        return self.date_db.query(datepage_date_prop.filter.is_empty()
-                                  or datepage_to_weeki_prop.filter.is_empty())
+        return self.date_db.query(datei_date_prop.filter.is_empty()
+                                  or datei_to_weeki_prop.filter.is_empty())
 
     def process_page(self, datei: Page) -> None:
         if not (datei.data.parent == self.date_db):
             return
-        if not datei.data.properties[datepage_date_prop]:
+        if not datei.data.properties[datei_date_prop]:
             self.match_date(datei)
-        if not datei.data.properties[datepage_to_weeki_prop]:
+        if not datei.data.properties[datei_to_weeki_prop]:
             self.match_weeki(datei)
 
     def match_date(self, datei: Page) -> None:
         date = self.date_namespace.get_date_of_title(
             datei.data.properties.title.plain_text)
-        datei.update(PageProperties({datepage_date_prop: datepage_date_prop.page_value(start=date, end=None)}))
+        datei.update(PageProperties(
+            {datei_date_prop: datei_date_prop.page_value(start=date, end=None)}))
         logger.info(f'{datei} -> {date}')
 
     def match_weeki(self, datei: Page) -> None:
-        date = datei.data.properties[datepage_date_prop].start
+        date = datei.data.properties[datei_date_prop].start
         weeki = self.week_namespace.get_page_by_date(date)
-        if datei.retrieve().data.properties[datepage_to_weeki_prop]:
+        if datei.retrieve().data.properties[datei_to_weeki_prop]:
             return
         datei.update(
-            PageProperties({datepage_to_weeki_prop: datepage_to_weeki_prop.page_value([weeki])}))
+            PageProperties(
+                {datei_to_weeki_prop: datei_to_weeki_prop.page_value([weeki])}))
         logger.info(f'{datei} -> {weeki}')
 
 
@@ -408,7 +373,8 @@
     def __init__(self, base: MatchActionBase, target_db: DatabaseEnum):
         super().__init__(base)
         self.target_db = target_db
-        self.datei_to_target_prop = self.event_to_target_prop = RelationProperty(target_db.prefix_title)
+        self.datei_to_target_prop = self.event_to_target_prop = RelationProperty(
+            target_db.prefix_title)
         self.event_to_target_prog_prop = RelationProperty(target_db.prefix + progress)
 
     def __repr__(self):
@@ -441,15 +407,8 @@
         if not (len(target_list := event.data.properties[
             self.event_to_target_prop]) == 1
                 and sum([len(event.data.properties[prop]) for prop in [
-<<<<<<< HEAD
-                    event_to_area_prop, event_to_gist_prop,
-                    event_to_issue_prop, event_to_reading_prop,
-                    event_to_stage_prop, event_to_idea_prop
-=======
                     event_to_area_prop, event_to_resource_prop,
                     event_to_issue_prop, event_to_reading_prop,
-                    # event_to_journal_prop, event_to_idea_prop
->>>>>>> be124df3
                 ]]) == 1):
             logger.info(f'{event} : Forward Skipped')
             return
@@ -475,14 +434,16 @@
     def __init__(self, base: MatchActionBase, target_db: DatabaseEnum):
         super().__init__(base)
         self.target_db = target_db
-        self.datei_to_target_prop = self.event_to_target_prop = RelationProperty(target_db.prefix_title)
+        self.datei_to_target_prop = self.event_to_target_prop = RelationProperty(
+            target_db.prefix_title)
         self.event_to_target_prog_prop = RelationProperty(target_db.prefix + progress)
 
     def __repr__(self):
         return repr_object(self, target_db=self.target_db)
 
     def query(self) -> Iterable[Page]:
-        return self.event_db.query(filter=self.event_to_target_prog_prop.filter.is_not_empty())
+        return self.event_db.query(
+            filter=self.event_to_target_prog_prop.filter.is_not_empty())
 
     def process_page(self, event: Page) -> Any:
         if event.data.parent != self.event_db:
@@ -534,14 +495,14 @@
         page = self.database.create_child_page(PageProperties({
             self.title_prop: self.title_prop.page_value.from_plain_text(
                 title_plain_text),
-            datepage_date_prop: datepage_date_prop.page_value(start=date, end=None)
+            datei_date_prop: datei_date_prop.page_value(start=date, end=None)
         }))
         self.pages_by_title_plain_text[page.data.properties.title.plain_text] = page
         return page
 
     @classmethod
     def strf_date(cls, datei: Page) -> str:
-        return datei.data.properties[datepage_date_prop].start.strftime("%y%m%d")
+        return datei.data.properties[datei_date_prop].start.strftime("%y%m%d")
 
     _getter_pattern = re.compile(r'(\d{2})(\d{2})(\d{2}).*')
     _getter_pattern_2 = re.compile(r'(\d{2})(\d{2})(\d{2})[|]')
@@ -561,13 +522,15 @@
         return cls._parse_date_match(match)
 
     @classmethod
-    def _check_date_in_record_title(cls, title_plain_text: str, date_candidates: list[dt.date]) -> bool:
+    def _check_date_in_record_title(cls, title_plain_text: str,
+                                    date_candidates: list[dt.date]) -> bool:
         dates_in_record_title = []
         match_1 = cls._checker_pattern_1.search(title_plain_text)
         dates_in_record_title.append(cls._parse_date_match(match_1))
         match_2 = cls._checker_pattern_2.search(title_plain_text)
         dates_in_record_title.append(cls._parse_date_match(match_2))
-        return any((date_in_record_title is not None and date_in_record_title in date_candidates)
+        return any((
+                           date_in_record_title is not None and date_in_record_title in date_candidates)
                    for date_in_record_title in dates_in_record_title)
 
     @classmethod
@@ -589,10 +552,11 @@
             cls, record: Page, datei_list: Iterable[Page], needs_separator: bool
     ) -> RichText:
         title = record.data.properties.title
-        datei_date_list = [datei.data.properties[datepage_date_prop].start
+        datei_date_list = [datei.data.properties[datei_date_prop].start
                            for datei in datei_list]
 
-        needs_update = not cls._check_date_in_record_title(title.plain_text, datei_date_list)
+        needs_update = not cls._check_date_in_record_title(title.plain_text,
+                                                           datei_date_list)
         if not needs_update:
             return RichText()
 
@@ -626,7 +590,7 @@
         page = self.database.create_child_page(PageProperties({
             self.title_prop: self.title_prop.page_value.from_plain_text(
                 title_plain_text),
-            weekpage_date_range_prop: weekpage_date_range_prop.page_value(
+            weeki_date_range_prop: weeki_date_range_prop.page_value(
                 start=self._get_first_day_of_week(date),
                 end=self._get_last_day_of_week(date))
         }))
@@ -645,13 +609,8 @@
 
 
 def get_record_created_date(record: Page) -> dt.date:
-<<<<<<< HEAD
-    # TODO: '📆일시' parsing 지원
+    # TODO: '📆일지' parsing 지원
     return (record.data.created_time + dt.timedelta(hours=-5)).date()
-=======
-    # TODO: '📆일지' parsing 지원
-    return (record.get_data().created_time + dt.timedelta(hours=-5)).date()
->>>>>>> be124df3
 
 
 def get_earliest_date(datei_it: Iterable[Page]) -> Page:
@@ -660,9 +619,9 @@
     def _get_start_date(datei: Page) -> dt.date:
         parent_db = DatabaseEnum.from_entity(datei.data.parent)
         if parent_db == DatabaseEnum.datei_db:
-            prop = datepage_date_prop
+            prop = datei_date_prop
         elif parent_db == DatabaseEnum.weeki_db:
-            prop = weekpage_date_range_prop
+            prop = weeki_date_range_prop
         else:
             raise ValueError(datei)
         return datei.data.properties[prop].start
