--- conflicted
+++ resolved
@@ -549,26 +549,13 @@
     ) -> RichText:
         datei_date = datei.data.properties[datei_date_prop].start
 
-<<<<<<< HEAD
-        def check_date_in_record_title():
-            date_in_record_title = cls._get_date_from_record_title(title.plain_text)
-            logger.debug(f"{title.plain_text=}, {date_in_record_title=}")
-            return date_in_record_title == datei_date
-
+        needs_update: bool
         has_separator = '|' in title.plain_text
-=======
-        needs_update: bool
->>>>>>> d6d171ca
         match write_title:
             case 'always':
                 needs_update = not cls._check_date_in_record_title(title.plain_text, datei_date)
             case 'if_separator_exists':
-<<<<<<< HEAD
-                needs_update = has_separator and not check_date_in_record_title()
-=======
-                needs_update = ('|' in title.plain_text
-                                and cls._check_date_in_record_title(title.plain_text, datei_date))
->>>>>>> d6d171ca
+                needs_update = (has_separator and cls._check_date_in_record_title(title.plain_text, datei_date))
             case _:
                 needs_update = False
         if not needs_update:
