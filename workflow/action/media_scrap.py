from typing import Optional, Callable, Any, Iterable

from loguru import logger
from selenium.webdriver.chrome.webdriver import WebDriver

from notion_df.contents import ChildPageBlockContents, BlockContents, \
    TableOfContentsBlockContents
from notion_df.core.collection import StrEnum, peek, Paginator
from notion_df.entity import Page
from notion_df.object.filter import CompoundFilter
from notion_df.object.misc import SelectOption
from notion_df.object.rich_text import TextSpan, PageMention
from notion_df.object.constant import BlockColor
from notion_df.property import SelectProperty, CheckboxFormulaProperty, TitleProperty, \
    RichTextProperty, \
    URLProperty, NumberProperty, FilesProperty, CheckboxProperty, PageProperties
from workflow.block_enum import DatabaseEnum
from workflow.core.action import IndividualAction
from workflow.service.gy_lib_service import GYLibraryScraper, LibraryScrapResult
from workflow.service.webdriver_service import WebDriverService
from workflow.service.yes24_service import get_yes24_detail_page_url, Yes24ScrapResult, \
    get_block_value_of_contents_line

edit_status_prop = SelectProperty('📘준비')
media_type_prop = SelectProperty('📘유형')
is_book_prop = CheckboxFormulaProperty('📔도서류')
title_prop = TitleProperty('📙제목')
true_name_prop = RichTextProperty('📚제목')
sub_name_prop = RichTextProperty('📚부제')
url_prop = URLProperty('📚링크')
author_prop = RichTextProperty('📚만든이')
publisher_prop = RichTextProperty('📚만든곳')
volume_prop = NumberProperty('📚분량#')
cover_image_prop = FilesProperty('📚표지')
location_prop = RichTextProperty('📚위치')
not_available_prop = CheckboxProperty('📚대출중')
link_to_contents_prop = RichTextProperty('📦결속')


class EditStatusValue(StrEnum):
    default = '📥본문/위치(비파괴)'
    metadata_overwrite = '📥본문(파괴)'
    location_overwrite = '📥위치(파괴)'
    complete = '⛳수합 완료'
    fill_manually = '👤직접 입력'
    confirm_manually = '👤결과 검정'


class MediaScrapAction(IndividualAction):
    def __init__(self, *, create_window: bool):
        self.reading_db = DatabaseEnum.reading_db.entity
        self.driver_service = WebDriverService(create_window=create_window)

    def query(self) -> Paginator[Page]:
        return self.reading_db.query(
            is_book_prop.filter.equals(True)
            & CompoundFilter('or', [
                edit_status_prop.filter.equals(option) for option in
                [EditStatusValue.default, EditStatusValue.metadata_overwrite,
                 EditStatusValue.location_overwrite, None]
            ]))

    def filter(self, page: Page) -> bool:
        return (page.data.parent == self.reading_db
                and page.data.properties[is_book_prop]
                and (page.data.properties[edit_status_prop] in
                     [EditStatusValue.default, EditStatusValue.metadata_overwrite,
                      EditStatusValue.location_overwrite, None]))

    def process_pages(self, readings: Iterable[Page]) -> Any:
        readings = (reading for reading in readings if self.filter(reading))
        reading_it = peek(readings)
        if reading_it is None:
            return
        with self.driver_service.create() as driver:
            for reading in reading_it:
                ReadingMediaScraperUnit(reading, driver).execute()
                logger.info(f'\t{reading}')


class ReadingMediaScraperUnit:
    def __init__(self, reading: Page, driver: WebDriver):
        self.driver = driver

        self.reading = reading
        self.new_properties = PageProperties()
        self.callables: list[Callable[[], Any]] = []

        self.title_value = self.reading.data.properties[title_prop].plain_text
        self.name_value = self.extract_name(self.title_value)
        self.true_name_value = self.reading.data.properties[true_name_prop].plain_text

    def extract_name(self, title: str) -> str:
        if title.find('_ ') != -1:
            name = title.split('_ ')[1]
        elif title.find(' _') != -1:
            name, author_value = title.split(' _', maxsplit=1)
            # self.new_properties[title_prop] = \
            #    RichTextProperty.page_value.from_plain_text(f'{author_value}_ {name}')
        else:
            name = title
        return name.split('(')[0]

    def execute(self) -> None:
        # TODO: separate content_page title setter as different module
        new_status_value = EditStatusValue.fill_manually
        match getattr(self.reading.data.properties[edit_status_prop], 'name', EditStatusValue.default):
            case EditStatusValue.default:
                if self.process_yes24(False) and self.process_lib_gy(False):
                    new_status_value = EditStatusValue.confirm_manually
            case EditStatusValue.metadata_overwrite:
                if self.process_yes24(True):
                    new_status_value = EditStatusValue.complete
            case EditStatusValue.location_overwrite:
                if self.process_lib_gy(True):
                    new_status_value = EditStatusValue.complete
        self.new_properties[edit_status_prop] = SelectOption(new_status_value)
        for _callable in self.callables:
            _callable()
        self.reading.update(self.new_properties)

    def process_yes24(self, overwrite: bool) -> bool:
        def get_url() -> Optional[str]:
            if url_value := self.reading.data.properties[url_prop]:
                return url_value
            if url_value := get_yes24_detail_page_url(self.true_name_value):
                self.new_properties[url_prop] = url_value
                return url_value
            if url_value := get_yes24_detail_page_url(self.name_value):
                self.new_properties[url_prop] = url_value
                return url_value

        detail_page_url = get_url()
        if not detail_page_url:
            return False
        result = Yes24ScrapResult.scrap(detail_page_url)

        if result.get_true_name():
            self.true_name_value = result.get_true_name()

        new_properties: PageProperties = PageProperties({
            true_name_prop: true_name_prop.page_value.from_plain_text(result.get_true_name()),
            sub_name_prop: sub_name_prop.page_value.from_plain_text(result.get_sub_name()),
            author_prop: author_prop.page_value.from_plain_text(result.get_author()),
            publisher_prop: publisher_prop.page_value.from_plain_text(result.get_publisher()),
            volume_prop: result.get_page_count(),
        })
        if result.get_cover_image_url():
            new_properties[cover_image_prop] = cover_image_prop.page_value.externals([
                (result.get_cover_image_url(), self.name_value)])
        if not overwrite:
            new_properties = self.filter_not_overwrite(new_properties)
        self.new_properties.update(new_properties)

        # postpone the edit of content page blocks AFTER the main page's properties
        def set_content_page():
            def get_current_content_page() -> Optional[Page]:
                for block in self.reading.as_block().retrieve_children():
                    if isinstance(block.data.contents, ChildPageBlockContents):
                        block_title = block.data.contents.title
                        if self.name_value in block_title or block_title.strip() in ['', '=', '>']:
                            _content_page = Page(block.id)
                            return _content_page

            content_page_properties = PageProperties({
                TitleProperty('title'): TitleProperty.page_value.from_plain_text(f'>{self.title_value}')})

            current_content_page = get_current_content_page()
            if current_content_page is None:
                content_page = self.reading.create_child_page(content_page_properties)
            elif overwrite:
                current_content_page.update(archived=True)
                content_page = self.reading.create_child_page(content_page_properties)
            else:
                content_page = current_content_page.update(content_page_properties)

            self.reading.update(PageProperties({
                link_to_contents_prop:
                    link_to_contents_prop.page_value([PageMention(content_page.id)])
            }))
<<<<<<< HEAD
            child_contents: list[BlockContents] = [
                TableOfContentsBlockContents(),
                *(get_block_value_of_contents_line(content_line) for content_line in
                result.get_contents())
            ]
            content_page.as_block().append_children(child_contents)
=======
            child_values: list[BlockValue] = [
                TableOfContentsBlockValue(BlockColor.GRAY),
                *(get_block_value_of_contents_line(content_line) for content_line in
                result.get_contents())
            ]
            length = 100
            child_values_splited_list = [child_values[i:i + length] for i in range(0, len(child_values), length)]
            for child_values_splited in child_values_splited_list:
                content_page.as_block().append_children(child_values_splited)
>>>>>>> be124df3

        self.callables.append(set_content_page)
        return True

    def process_lib_gy(self, overwrite: bool) -> bool:
        def get_result() -> Optional[LibraryScrapResult]:
            unit = GYLibraryScraper(self.driver, self.true_name_value, 'gajwa')
            if result := unit.execute():
                return result
            unit = GYLibraryScraper(self.driver, self.name_value, 'gajwa')
            if result := unit.execute():
                return result
            unit = GYLibraryScraper(self.driver, self.true_name_value, 'all_libs')
            if result := unit.execute():
                return result
            unit = GYLibraryScraper(self.driver, self.name_value, 'all_libs')
            if result := unit.execute():
                return result

        scrap_result = get_result()
        if scrap_result is None:
            return False
        new_properties = PageProperties({
            location_prop: location_prop.page_value([
                TextSpan(scrap_result.location_str, link=scrap_result.search_url)]),
            not_available_prop: not scrap_result.available,
        })
        if not overwrite:
            new_properties = self.filter_not_overwrite(new_properties)
        self.new_properties.update(new_properties)
        return True

    def filter_not_overwrite(self, new_properties: PageProperties):
        return PageProperties({prop: prop_value for prop, prop_value in new_properties.items()
                               if not self.reading.data.properties.get(prop)})


if __name__ == '__main__':
    _action = MediaScrapAction(create_window=False)
    _action.process_pages([Page('https://www.notion.so/dyhn/_-f5caa69f928b4dc1a87b76c3a4917b40?pvs=4')])<|MERGE_RESOLUTION|>--- conflicted
+++ resolved
@@ -14,7 +14,7 @@
 from notion_df.property import SelectProperty, CheckboxFormulaProperty, TitleProperty, \
     RichTextProperty, \
     URLProperty, NumberProperty, FilesProperty, CheckboxProperty, PageProperties
-from workflow.block_enum import DatabaseEnum
+from workflow.block import DatabaseEnum
 from workflow.core.action import IndividualAction
 from workflow.service.gy_lib_service import GYLibraryScraper, LibraryScrapResult
 from workflow.service.webdriver_service import WebDriverService
@@ -178,24 +178,15 @@
                 link_to_contents_prop:
                     link_to_contents_prop.page_value([PageMention(content_page.id)])
             }))
-<<<<<<< HEAD
             child_contents: list[BlockContents] = [
-                TableOfContentsBlockContents(),
-                *(get_block_value_of_contents_line(content_line) for content_line in
-                result.get_contents())
-            ]
-            content_page.as_block().append_children(child_contents)
-=======
-            child_values: list[BlockValue] = [
-                TableOfContentsBlockValue(BlockColor.GRAY),
+                TableOfContentsBlockContents(BlockColor.GRAY),
                 *(get_block_value_of_contents_line(content_line) for content_line in
                 result.get_contents())
             ]
             length = 100
-            child_values_splited_list = [child_values[i:i + length] for i in range(0, len(child_values), length)]
-            for child_values_splited in child_values_splited_list:
-                content_page.as_block().append_children(child_values_splited)
->>>>>>> be124df3
+            child_contents_splited_list = [child_contents[i:i + length] for i in range(0, len(child_contents), length)]
+            for child_contents_splited in child_contents_splited_list:
+                content_page.as_block().append_children(child_contents_splited)
 
         self.callables.append(set_content_page)
         return True
