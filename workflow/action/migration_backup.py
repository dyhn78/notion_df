--- conflicted
+++ resolved
@@ -113,13 +113,15 @@
                     this_new_properties[prop] = RelationProperty.page_value(
                         page for page in this_new_properties[prop] if page_exists(page))
                 this_page.update(this_new_properties)
-                return
-            if 'relation.length should be ≤ `100`' in e.message:
+            elif 'relation.length should be ≤ `100`' in e.message:
+                excess_page_dict = {}
                 for prop in this_new_properties:
                     prop: RelationProperty
-                    excess_pages: list[Page] = this_new_properties[prop][100:]
-                    if not excess_pages:
-                        continue
+                    if len(this_new_properties[prop]) > 100:
+                        this_new_properties[prop] = prop.page_value(this_new_properties[prop][:100])
+                        excess_page_dict[prop] = this_new_properties[prop][100:]
+                this_page.update(this_new_properties)
+                for prop, excess_pages in excess_page_dict:
                     db_prop_value: RelationDatabasePropertyValue = \
                     cast(Database, this_page.data.parent).get_data().properties[prop]
                     if not isinstance(db_prop_value, DualRelationDatabasePropertyValue):
@@ -129,13 +131,8 @@
                         that_page.update(PageProperties({synced_prop: synced_prop.page_value(
                             that_page.get_data().properties[synced_prop] + [this_page]
                         )}))
-                    this_new_properties[prop] = prop.page_value(this_new_properties[prop][:100])
-                this_page.update(this_new_properties)
-<<<<<<< HEAD
-                return
-=======
->>>>>>> 3598bf50
-            raise e
+            else:
+                raise e
         finally:
             logger.info(f'\t{this_page}: {this_new_properties}')
 
